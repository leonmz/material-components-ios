Pod::Spec.new do |s|
  s.name         = "MaterialCatalog"
<<<<<<< HEAD
  s.version      = "43.1.1"
=======
  s.version      = "44.0.0"
>>>>>>> bf75aa63
  s.summary      = "Helper Objective-C classes for the MDC catalog."
  s.description  = "This spec is made for use in the MDC Catalog."
  s.homepage     = "https://github.com/material-components/material-components-ios"
  s.license      = "Apache 2.0"
  s.authors      = { 'Apple platform engineering at Google' => 'appleplatforms@google.com' }
  s.source       = { :git => "https://github.com/material-components/material-components-ios.git", :tag => "v#{s.version}" }
  s.source_files  = "*.{h,m}"
  s.public_header_files = "*.h"

  s.dependency "MaterialComponents/Themes"
end<|MERGE_RESOLUTION|>--- conflicted
+++ resolved
@@ -1,10 +1,6 @@
 Pod::Spec.new do |s|
   s.name         = "MaterialCatalog"
-<<<<<<< HEAD
-  s.version      = "43.1.1"
-=======
   s.version      = "44.0.0"
->>>>>>> bf75aa63
   s.summary      = "Helper Objective-C classes for the MDC catalog."
   s.description  = "This spec is made for use in the MDC Catalog."
   s.homepage     = "https://github.com/material-components/material-components-ios"
