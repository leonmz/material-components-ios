--- conflicted
+++ resolved
@@ -1,35 +1,6 @@
 PODS:
   - CatalogByConvention (2.1.0)
   - EarlGrey (1.9.1)
-<<<<<<< HEAD
-  - MaterialComponents (23.0.1):
-    - MaterialComponents/ActivityIndicator (= 23.0.1)
-    - MaterialComponents/AnimationTiming (= 23.0.1)
-    - MaterialComponents/AppBar (= 23.0.1)
-    - MaterialComponents/ButtonBar (= 23.0.1)
-    - MaterialComponents/Buttons (= 23.0.1)
-    - MaterialComponents/CollectionCells (= 23.0.1)
-    - MaterialComponents/CollectionLayoutAttributes (= 23.0.1)
-    - MaterialComponents/Collections (= 23.0.1)
-    - MaterialComponents/Dialogs (= 23.0.1)
-    - MaterialComponents/FeatureHighlight (= 23.0.1)
-    - MaterialComponents/FlexibleHeader (= 23.0.1)
-    - MaterialComponents/HeaderStackView (= 23.0.1)
-    - MaterialComponents/Ink (= 23.0.1)
-    - MaterialComponents/NavigationBar (= 23.0.1)
-    - MaterialComponents/OverlayWindow (= 23.0.1)
-    - MaterialComponents/PageControl (= 23.0.1)
-    - MaterialComponents/Palettes (= 23.0.1)
-    - MaterialComponents/private (= 23.0.1)
-    - MaterialComponents/ProgressView (= 23.0.1)
-    - MaterialComponents/ShadowElevations (= 23.0.1)
-    - MaterialComponents/ShadowLayer (= 23.0.1)
-    - MaterialComponents/Slider (= 23.0.1)
-    - MaterialComponents/Snackbar (= 23.0.1)
-    - MaterialComponents/Tabs (= 23.0.1)
-    - MaterialComponents/Typography (= 23.0.1)
-  - MaterialComponents/ActivityIndicator (23.0.1):
-=======
   - MaterialComponents (23.0.2):
     - MaterialComponents/ActivityIndicator (= 23.0.2)
     - MaterialComponents/AnimationTiming (= 23.0.2)
@@ -57,7 +28,6 @@
     - MaterialComponents/Tabs (= 23.0.2)
     - MaterialComponents/Typography (= 23.0.2)
   - MaterialComponents/ActivityIndicator (23.0.2):
->>>>>>> 706e47eb
     - MaterialComponents/private/Application
     - MaterialComponents/private/RTL
   - MaterialComponents/AnimationTiming (23.0.2)
@@ -122,30 +92,6 @@
     - MDFTextAccessibility
   - MaterialComponents/OverlayWindow (23.0.2):
     - MaterialComponents/private/Application
-<<<<<<< HEAD
-  - MaterialComponents/PageControl (23.0.1)
-  - MaterialComponents/Palettes (23.0.1)
-  - MaterialComponents/private (23.0.1):
-    - MaterialComponents/private/Application (= 23.0.1)
-    - MaterialComponents/private/Icons (= 23.0.1)
-    - MaterialComponents/private/KeyboardWatcher (= 23.0.1)
-    - MaterialComponents/private/Math (= 23.0.1)
-    - MaterialComponents/private/Overlay (= 23.0.1)
-    - MaterialComponents/private/RTL (= 23.0.1)
-    - MaterialComponents/private/ThumbTrack (= 23.0.1)
-  - MaterialComponents/private/Application (23.0.1)
-  - MaterialComponents/private/Icons (23.0.1):
-    - MaterialComponents/private/Icons/Base (= 23.0.1)
-    - MaterialComponents/private/Icons/ic_arrow_back (= 23.0.1)
-    - MaterialComponents/private/Icons/ic_check (= 23.0.1)
-    - MaterialComponents/private/Icons/ic_check_circle (= 23.0.1)
-    - MaterialComponents/private/Icons/ic_chevron_right (= 23.0.1)
-    - MaterialComponents/private/Icons/ic_info (= 23.0.1)
-    - MaterialComponents/private/Icons/ic_radio_button_unchecked (= 23.0.1)
-    - MaterialComponents/private/Icons/ic_reorder (= 23.0.1)
-  - MaterialComponents/private/Icons/Base (23.0.1)
-  - MaterialComponents/private/Icons/ic_arrow_back (23.0.1):
-=======
   - MaterialComponents/PageControl (23.0.2)
   - MaterialComponents/Palettes (23.0.2)
   - MaterialComponents/private (23.0.2):
@@ -168,7 +114,6 @@
     - MaterialComponents/private/Icons/ic_reorder (= 23.0.2)
   - MaterialComponents/private/Icons/Base (23.0.2)
   - MaterialComponents/private/Icons/ic_arrow_back (23.0.2):
->>>>>>> 706e47eb
     - MaterialComponents/private/Icons/Base
   - MaterialComponents/private/Icons/ic_check (23.0.2):
     - MaterialComponents/private/Icons/Base
@@ -184,28 +129,17 @@
     - MaterialComponents/private/Icons/Base
   - MaterialComponents/private/KeyboardWatcher (23.0.2):
     - MaterialComponents/private/Application
-<<<<<<< HEAD
-  - MaterialComponents/private/Math (23.0.1)
-  - MaterialComponents/private/Overlay (23.0.1)
-  - MaterialComponents/private/RTL (23.0.1)
-  - MaterialComponents/private/ThumbTrack (23.0.1):
-=======
   - MaterialComponents/private/Math (23.0.2)
   - MaterialComponents/private/Overlay (23.0.2)
   - MaterialComponents/private/RTL (23.0.2)
   - MaterialComponents/private/ThumbTrack (23.0.2):
->>>>>>> 706e47eb
     - MaterialComponents/Ink
     - MaterialComponents/private/Math
     - MaterialComponents/private/RTL
     - MaterialComponents/ShadowElevations
     - MaterialComponents/ShadowLayer
     - MaterialComponents/Typography
-<<<<<<< HEAD
-  - MaterialComponents/ProgressView (23.0.1):
-=======
   - MaterialComponents/ProgressView (23.0.2):
->>>>>>> 706e47eb
     - MaterialComponents/private/Math
     - MaterialComponents/private/RTL
   - MaterialComponents/ShadowElevations (23.0.2)
@@ -252,15 +186,9 @@
 SPEC CHECKSUMS:
   CatalogByConvention: ef0913973b86b4234bcadf22aa84037c4a47cbbd
   EarlGrey: 853906dc3b75ebb5500bcbe519c70c5f4948c0ee
-<<<<<<< HEAD
-  MaterialComponents: cb45da1e1f228feb263d15bb94b42e9fef33e583
-  MaterialComponentsCatalog: b750a67ae74634abd0cc2449419823cb6a30d3a1
-  MaterialComponentsUnitTests: e8c5d8aa3ce89bd51e9d11a82632df45b6ed2483
-=======
   MaterialComponents: fc0b6f9725db1f434aa3f8d7feb7832ac99a3692
   MaterialComponentsCatalog: 1e956249208e8ce3629e3c9e2f76f6e78631ecbc
   MaterialComponentsUnitTests: 89f93baffdd3190a6746a403830f3982bcbb85f4
->>>>>>> 706e47eb
   MDFTextAccessibility: 94098925e0853551c5a311ce7c1ecefbe297cdb6
 
 PODFILE CHECKSUM: f78876d357e88f474a199b0b4c5b36385a5ef25c
