PODS:
  - CatalogByConvention (1.0.1)
<<<<<<< HEAD
  - MaterialComponents (13.0.1):
    - MaterialComponents/ActivityIndicator (= 13.0.1)
    - MaterialComponents/AnimationTiming (= 13.0.1)
    - MaterialComponents/AppBar (= 13.0.1)
    - MaterialComponents/ButtonBar (= 13.0.1)
    - MaterialComponents/Buttons (= 13.0.1)
    - MaterialComponents/CollectionCells (= 13.0.1)
    - MaterialComponents/CollectionLayoutAttributes (= 13.0.1)
    - MaterialComponents/Collections (= 13.0.1)
    - MaterialComponents/Dialogs (= 13.0.1)
    - MaterialComponents/FlexibleHeader (= 13.0.1)
    - MaterialComponents/FontDiskLoader (= 13.0.1)
    - MaterialComponents/HeaderStackView (= 13.0.1)
    - MaterialComponents/Ink (= 13.0.1)
    - MaterialComponents/NavigationBar (= 13.0.1)
    - MaterialComponents/OverlayWindow (= 13.0.1)
    - MaterialComponents/PageControl (= 13.0.1)
    - MaterialComponents/Palettes (= 13.0.1)
    - MaterialComponents/private (= 13.0.1)
    - MaterialComponents/ProgressView (= 13.0.1)
    - MaterialComponents/RobotoFontLoader (= 13.0.1)
    - MaterialComponents/ShadowElevations (= 13.0.1)
    - MaterialComponents/ShadowLayer (= 13.0.1)
    - MaterialComponents/Slider (= 13.0.1)
    - MaterialComponents/Snackbar (= 13.0.1)
    - MaterialComponents/SpritedAnimationView (= 13.0.1)
    - MaterialComponents/Switch (= 13.0.1)
    - MaterialComponents/Typography (= 13.0.1)
  - MaterialComponents/ActivityIndicator (13.0.1):
    - MaterialComponents/private/RTL
  - MaterialComponents/AnimationTiming (13.0.1)
  - MaterialComponents/AppBar (13.0.1):
=======
  - MaterialComponents (13.0.2):
    - MaterialComponents/ActivityIndicator (= 13.0.2)
    - MaterialComponents/AppBar (= 13.0.2)
    - MaterialComponents/ButtonBar (= 13.0.2)
    - MaterialComponents/Buttons (= 13.0.2)
    - MaterialComponents/CollectionCells (= 13.0.2)
    - MaterialComponents/CollectionLayoutAttributes (= 13.0.2)
    - MaterialComponents/Collections (= 13.0.2)
    - MaterialComponents/Dialogs (= 13.0.2)
    - MaterialComponents/FlexibleHeader (= 13.0.2)
    - MaterialComponents/FontDiskLoader (= 13.0.2)
    - MaterialComponents/HeaderStackView (= 13.0.2)
    - MaterialComponents/Ink (= 13.0.2)
    - MaterialComponents/NavigationBar (= 13.0.2)
    - MaterialComponents/OverlayWindow (= 13.0.2)
    - MaterialComponents/PageControl (= 13.0.2)
    - MaterialComponents/Palettes (= 13.0.2)
    - MaterialComponents/private (= 13.0.2)
    - MaterialComponents/ProgressView (= 13.0.2)
    - MaterialComponents/RobotoFontLoader (= 13.0.2)
    - MaterialComponents/ShadowElevations (= 13.0.2)
    - MaterialComponents/ShadowLayer (= 13.0.2)
    - MaterialComponents/Slider (= 13.0.2)
    - MaterialComponents/Snackbar (= 13.0.2)
    - MaterialComponents/SpritedAnimationView (= 13.0.2)
    - MaterialComponents/Switch (= 13.0.2)
    - MaterialComponents/Typography (= 13.0.2)
  - MaterialComponents/ActivityIndicator (13.0.2)
  - MaterialComponents/AppBar (13.0.2):
>>>>>>> 04506874
    - MaterialComponents/FlexibleHeader
    - MaterialComponents/HeaderStackView
    - MaterialComponents/NavigationBar
    - MaterialComponents/private/Icons/ic_arrow_back
    - MaterialComponents/private/RTL
    - MaterialComponents/ShadowElevations
    - MaterialComponents/ShadowLayer
    - MaterialComponents/Typography
  - MaterialComponents/ButtonBar (13.0.2):
    - MaterialComponents/Buttons
    - MaterialComponents/private/RTL
  - MaterialComponents/Buttons (13.0.2):
    - MaterialComponents/Ink
    - MaterialComponents/ShadowElevations
    - MaterialComponents/ShadowLayer
    - MaterialComponents/Typography
  - MaterialComponents/CollectionCells (13.0.2):
    - MaterialComponents/CollectionLayoutAttributes
    - MaterialComponents/Ink
    - MaterialComponents/private/Icons/ic_check
    - MaterialComponents/private/Icons/ic_check_circle
    - MaterialComponents/private/Icons/ic_chevron_right
    - MaterialComponents/private/Icons/ic_info
    - MaterialComponents/private/Icons/ic_radio_button_unchecked
    - MaterialComponents/private/Icons/ic_reorder
    - MaterialComponents/private/RTL
    - MaterialComponents/Typography
  - MaterialComponents/CollectionLayoutAttributes (13.0.2)
  - MaterialComponents/Collections (13.0.2):
    - MaterialComponents/CollectionCells
    - MaterialComponents/CollectionLayoutAttributes
    - MaterialComponents/Ink
    - MaterialComponents/ShadowElevations
    - MaterialComponents/ShadowLayer
    - MaterialComponents/Typography
  - MaterialComponents/Dialogs (13.0.2):
    - MaterialComponents/Buttons
    - MaterialComponents/private/KeyboardWatcher
    - MaterialComponents/ShadowElevations
    - MaterialComponents/ShadowLayer
  - MaterialComponents/FlexibleHeader (13.0.2):
    - MDFTextAccessibility (~> 1.1)
  - MaterialComponents/FontDiskLoader (13.0.2)
  - MaterialComponents/HeaderStackView (13.0.2)
  - MaterialComponents/Ink (13.0.2)
  - MaterialComponents/NavigationBar (13.0.2):
    - MaterialComponents/ButtonBar
    - MaterialComponents/private/RTL
    - MaterialComponents/Typography
  - MaterialComponents/OverlayWindow (13.0.2)
  - MaterialComponents/PageControl (13.0.2)
  - MaterialComponents/Palettes (13.0.2)
  - MaterialComponents/private (13.0.2):
    - MaterialComponents/private/Color (= 13.0.2)
    - MaterialComponents/private/Icons (= 13.0.2)
    - MaterialComponents/private/KeyboardWatcher (= 13.0.2)
    - MaterialComponents/private/Overlay (= 13.0.2)
    - MaterialComponents/private/RTL (= 13.0.2)
    - MaterialComponents/private/ThumbTrack (= 13.0.2)
  - MaterialComponents/private/Color (13.0.2)
  - MaterialComponents/private/Icons (13.0.2):
    - MaterialComponents/private/Icons/Base (= 13.0.2)
    - MaterialComponents/private/Icons/ic_arrow_back (= 13.0.2)
    - MaterialComponents/private/Icons/ic_check (= 13.0.2)
    - MaterialComponents/private/Icons/ic_check_circle (= 13.0.2)
    - MaterialComponents/private/Icons/ic_chevron_right (= 13.0.2)
    - MaterialComponents/private/Icons/ic_info (= 13.0.2)
    - MaterialComponents/private/Icons/ic_radio_button_unchecked (= 13.0.2)
    - MaterialComponents/private/Icons/ic_reorder (= 13.0.2)
  - MaterialComponents/private/Icons/Base (13.0.2)
  - MaterialComponents/private/Icons/ic_arrow_back (13.0.2):
    - MaterialComponents/private/Icons/Base
  - MaterialComponents/private/Icons/ic_check (13.0.2):
    - MaterialComponents/private/Icons/Base
  - MaterialComponents/private/Icons/ic_check_circle (13.0.2):
    - MaterialComponents/private/Icons/Base
  - MaterialComponents/private/Icons/ic_chevron_right (13.0.2):
    - MaterialComponents/private/Icons/Base
  - MaterialComponents/private/Icons/ic_info (13.0.2):
    - MaterialComponents/private/Icons/Base
  - MaterialComponents/private/Icons/ic_radio_button_unchecked (13.0.2):
    - MaterialComponents/private/Icons/Base
  - MaterialComponents/private/Icons/ic_reorder (13.0.2):
    - MaterialComponents/private/Icons/Base
  - MaterialComponents/private/KeyboardWatcher (13.0.2)
  - MaterialComponents/private/Overlay (13.0.2)
  - MaterialComponents/private/RTL (13.0.2)
  - MaterialComponents/private/ThumbTrack (13.0.2):
    - MaterialComponents/Ink
    - MaterialComponents/private/Color
    - MaterialComponents/ShadowElevations
    - MaterialComponents/ShadowLayer
  - MaterialComponents/ProgressView (13.0.2):
    - MaterialComponents/private/RTL
  - MaterialComponents/RobotoFontLoader (13.0.2):
    - MaterialComponents/FontDiskLoader
    - MaterialComponents/Typography
  - MaterialComponents/ShadowElevations (13.0.2)
  - MaterialComponents/ShadowLayer (13.0.2)
  - MaterialComponents/Slider (13.0.2):
    - MaterialComponents/private/ThumbTrack
  - MaterialComponents/Snackbar (13.0.2):
    - MaterialComponents/Buttons
    - MaterialComponents/OverlayWindow
    - MaterialComponents/private/KeyboardWatcher
    - MaterialComponents/private/Overlay
<<<<<<< HEAD
  - MaterialComponents/SpritedAnimationView (13.0.1)
  - MaterialComponents/Switch (13.0.1):
    - MaterialComponents/private/RTL
=======
  - MaterialComponents/SpritedAnimationView (13.0.2)
  - MaterialComponents/Switch (13.0.2):
>>>>>>> 04506874
    - MaterialComponents/private/ThumbTrack
  - MaterialComponents/Typography (13.0.2)
  - MaterialComponentsCatalog (13.0.2):
    - MaterialComponents
  - MaterialComponentsUnitTests (13.0.2):
    - MaterialComponents
    - MDFTextAccessibility
  - MDFTextAccessibility (1.1.1)

DEPENDENCIES:
  - CatalogByConvention
  - MaterialComponents (from `../`)
  - MaterialComponentsCatalog (from `../`)
  - MaterialComponentsUnitTests (from `../`)

EXTERNAL SOURCES:
  MaterialComponents:
    :path: "../"
  MaterialComponentsCatalog:
    :path: "../"
  MaterialComponentsUnitTests:
    :path: "../"

SPEC CHECKSUMS:
  CatalogByConvention: 0e471a53b232b83be30141379b3ff0ad3365c3ec
<<<<<<< HEAD
  MaterialComponents: 1f777ec8018c35e1d9ee84e7a9b85b2f0af61fb2
  MaterialComponentsCatalog: 1325863f2364beeae1885aab0f3f8cdf2d00e7b5
  MaterialComponentsUnitTests: fcc7b001cfc521cf4d31d2742ee5e58a613dca63
=======
  MaterialComponents: 2e758f307e25703260a3ca6dd0a86bddea9b09ae
  MaterialComponentsCatalog: 73939ad7423299cf8b1b19876858d3c2b1d56968
  MaterialComponentsUnitTests: 730b95112beb2d2f965ca9b4cfbb268f147ae9c2
>>>>>>> 04506874
  MDFTextAccessibility: 79e89490f26446f49ff47a116923e9b6cc10808e

PODFILE CHECKSUM: d8e6d6aab517ce9f15b570bd45e131bbde872b51

COCOAPODS: 1.0.1<|MERGE_RESOLUTION|>--- conflicted
+++ resolved
@@ -1,39 +1,5 @@
 PODS:
   - CatalogByConvention (1.0.1)
-<<<<<<< HEAD
-  - MaterialComponents (13.0.1):
-    - MaterialComponents/ActivityIndicator (= 13.0.1)
-    - MaterialComponents/AnimationTiming (= 13.0.1)
-    - MaterialComponents/AppBar (= 13.0.1)
-    - MaterialComponents/ButtonBar (= 13.0.1)
-    - MaterialComponents/Buttons (= 13.0.1)
-    - MaterialComponents/CollectionCells (= 13.0.1)
-    - MaterialComponents/CollectionLayoutAttributes (= 13.0.1)
-    - MaterialComponents/Collections (= 13.0.1)
-    - MaterialComponents/Dialogs (= 13.0.1)
-    - MaterialComponents/FlexibleHeader (= 13.0.1)
-    - MaterialComponents/FontDiskLoader (= 13.0.1)
-    - MaterialComponents/HeaderStackView (= 13.0.1)
-    - MaterialComponents/Ink (= 13.0.1)
-    - MaterialComponents/NavigationBar (= 13.0.1)
-    - MaterialComponents/OverlayWindow (= 13.0.1)
-    - MaterialComponents/PageControl (= 13.0.1)
-    - MaterialComponents/Palettes (= 13.0.1)
-    - MaterialComponents/private (= 13.0.1)
-    - MaterialComponents/ProgressView (= 13.0.1)
-    - MaterialComponents/RobotoFontLoader (= 13.0.1)
-    - MaterialComponents/ShadowElevations (= 13.0.1)
-    - MaterialComponents/ShadowLayer (= 13.0.1)
-    - MaterialComponents/Slider (= 13.0.1)
-    - MaterialComponents/Snackbar (= 13.0.1)
-    - MaterialComponents/SpritedAnimationView (= 13.0.1)
-    - MaterialComponents/Switch (= 13.0.1)
-    - MaterialComponents/Typography (= 13.0.1)
-  - MaterialComponents/ActivityIndicator (13.0.1):
-    - MaterialComponents/private/RTL
-  - MaterialComponents/AnimationTiming (13.0.1)
-  - MaterialComponents/AppBar (13.0.1):
-=======
   - MaterialComponents (13.0.2):
     - MaterialComponents/ActivityIndicator (= 13.0.2)
     - MaterialComponents/AppBar (= 13.0.2)
@@ -63,7 +29,6 @@
     - MaterialComponents/Typography (= 13.0.2)
   - MaterialComponents/ActivityIndicator (13.0.2)
   - MaterialComponents/AppBar (13.0.2):
->>>>>>> 04506874
     - MaterialComponents/FlexibleHeader
     - MaterialComponents/HeaderStackView
     - MaterialComponents/NavigationBar
@@ -170,14 +135,8 @@
     - MaterialComponents/OverlayWindow
     - MaterialComponents/private/KeyboardWatcher
     - MaterialComponents/private/Overlay
-<<<<<<< HEAD
-  - MaterialComponents/SpritedAnimationView (13.0.1)
-  - MaterialComponents/Switch (13.0.1):
-    - MaterialComponents/private/RTL
-=======
   - MaterialComponents/SpritedAnimationView (13.0.2)
   - MaterialComponents/Switch (13.0.2):
->>>>>>> 04506874
     - MaterialComponents/private/ThumbTrack
   - MaterialComponents/Typography (13.0.2)
   - MaterialComponentsCatalog (13.0.2):
@@ -203,15 +162,9 @@
 
 SPEC CHECKSUMS:
   CatalogByConvention: 0e471a53b232b83be30141379b3ff0ad3365c3ec
-<<<<<<< HEAD
-  MaterialComponents: 1f777ec8018c35e1d9ee84e7a9b85b2f0af61fb2
-  MaterialComponentsCatalog: 1325863f2364beeae1885aab0f3f8cdf2d00e7b5
-  MaterialComponentsUnitTests: fcc7b001cfc521cf4d31d2742ee5e58a613dca63
-=======
   MaterialComponents: 2e758f307e25703260a3ca6dd0a86bddea9b09ae
   MaterialComponentsCatalog: 73939ad7423299cf8b1b19876858d3c2b1d56968
   MaterialComponentsUnitTests: 730b95112beb2d2f965ca9b4cfbb268f147ae9c2
->>>>>>> 04506874
   MDFTextAccessibility: 79e89490f26446f49ff47a116923e9b6cc10808e
 
 PODFILE CHECKSUM: d8e6d6aab517ce9f15b570bd45e131bbde872b51
