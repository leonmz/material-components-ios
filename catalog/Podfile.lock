--- conflicted
+++ resolved
@@ -1,35 +1,6 @@
 PODS:
   - CatalogByConvention (2.0.0)
   - EarlGrey (1.6.0)
-<<<<<<< HEAD
-  - MaterialComponents (20.1.0):
-    - MaterialComponents/ActivityIndicator (= 20.1.0)
-    - MaterialComponents/AnimationTiming (= 20.1.0)
-    - MaterialComponents/AppBar (= 20.1.0)
-    - MaterialComponents/ButtonBar (= 20.1.0)
-    - MaterialComponents/Buttons (= 20.1.0)
-    - MaterialComponents/CollectionCells (= 20.1.0)
-    - MaterialComponents/CollectionLayoutAttributes (= 20.1.0)
-    - MaterialComponents/Collections (= 20.1.0)
-    - MaterialComponents/Dialogs (= 20.1.0)
-    - MaterialComponents/FeatureHighlight (= 20.1.0)
-    - MaterialComponents/FlexibleHeader (= 20.1.0)
-    - MaterialComponents/HeaderStackView (= 20.1.0)
-    - MaterialComponents/Ink (= 20.1.0)
-    - MaterialComponents/NavigationBar (= 20.1.0)
-    - MaterialComponents/OverlayWindow (= 20.1.0)
-    - MaterialComponents/PageControl (= 20.1.0)
-    - MaterialComponents/Palettes (= 20.1.0)
-    - MaterialComponents/private (= 20.1.0)
-    - MaterialComponents/ProgressView (= 20.1.0)
-    - MaterialComponents/ShadowElevations (= 20.1.0)
-    - MaterialComponents/ShadowLayer (= 20.1.0)
-    - MaterialComponents/Slider (= 20.1.0)
-    - MaterialComponents/Snackbar (= 20.1.0)
-    - MaterialComponents/Tabs (= 20.1.0)
-    - MaterialComponents/Typography (= 20.1.0)
-  - MaterialComponents/ActivityIndicator (20.1.0):
-=======
   - MaterialComponents (20.1.1):
     - MaterialComponents/ActivityIndicator (= 20.1.1)
     - MaterialComponents/AnimationTiming (= 20.1.1)
@@ -54,9 +25,9 @@
     - MaterialComponents/ShadowLayer (= 20.1.1)
     - MaterialComponents/Slider (= 20.1.1)
     - MaterialComponents/Snackbar (= 20.1.1)
+    - MaterialComponents/Tabs (= 20.1.1)
     - MaterialComponents/Typography (= 20.1.1)
   - MaterialComponents/ActivityIndicator (20.1.1):
->>>>>>> 36c9c46d
     - MaterialComponents/private/Application
     - MaterialComponents/private/RTL
   - MaterialComponents/AnimationTiming (20.1.1)
@@ -175,18 +146,13 @@
     - MaterialComponents/private/KeyboardWatcher
     - MaterialComponents/private/Overlay
     - MaterialComponents/Typography
-<<<<<<< HEAD
-  - MaterialComponents/Tabs (20.1.0):
+  - MaterialComponents/Tabs (20.1.1):
     - MaterialComponents/AnimationTiming
     - MaterialComponents/Ink
     - MaterialComponents/private/RTL
     - MaterialComponents/Typography
-  - MaterialComponents/Typography (20.1.0)
-  - MaterialComponentsCatalog (20.1.0):
-=======
   - MaterialComponents/Typography (20.1.1)
   - MaterialComponentsCatalog (20.1.1):
->>>>>>> 36c9c46d
     - MaterialComponents
   - MaterialComponentsUnitTests (20.1.1):
     - MaterialComponents
@@ -211,7 +177,7 @@
 SPEC CHECKSUMS:
   CatalogByConvention: be55c2263132e4f9f59299ac8a528ee8715b3275
   EarlGrey: 75b2e9359c57d56c9b7f333e17761c6bff35a9ea
-  MaterialComponents: a39698489c94b199e9fd3a0e2c9f96b014448ff5
+  MaterialComponents: 26372b7d42f8057bc467a796dea73cf62abc03ed
   MaterialComponentsCatalog: 59397c868e61e8fe17c86be1602fcd27d83a0e26
   MaterialComponentsUnitTests: ea9daf504648caa852572fe950fc94fd10aaef03
   MDFTextAccessibility: f05246cc165f78733bfad535365807ec6fef9601
