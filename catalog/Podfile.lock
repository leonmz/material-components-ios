--- conflicted
+++ resolved
@@ -1,35 +1,4 @@
 PODS:
-<<<<<<< HEAD
-  - CatalogByConvention (1.0.0)
-  - MaterialComponents (12.1.1):
-    - MaterialComponents/ActivityIndicator (= 12.1.1)
-    - MaterialComponents/AppBar (= 12.1.1)
-    - MaterialComponents/ButtonBar (= 12.1.1)
-    - MaterialComponents/Buttons (= 12.1.1)
-    - MaterialComponents/CollectionCells (= 12.1.1)
-    - MaterialComponents/CollectionLayoutAttributes (= 12.1.1)
-    - MaterialComponents/Collections (= 12.1.1)
-    - MaterialComponents/FlexibleHeader (= 12.1.1)
-    - MaterialComponents/FontDiskLoader (= 12.1.1)
-    - MaterialComponents/HeaderStackView (= 12.1.1)
-    - MaterialComponents/Ink (= 12.1.1)
-    - MaterialComponents/NavigationBar (= 12.1.1)
-    - MaterialComponents/OverlayWindow (= 12.1.1)
-    - MaterialComponents/PageControl (= 12.1.1)
-    - MaterialComponents/Palettes (= 12.1.1)
-    - MaterialComponents/private (= 12.1.1)
-    - MaterialComponents/ProgressView (= 12.1.1)
-    - MaterialComponents/RobotoFontLoader (= 12.1.1)
-    - MaterialComponents/ShadowElevations (= 12.1.1)
-    - MaterialComponents/ShadowLayer (= 12.1.1)
-    - MaterialComponents/Slider (= 12.1.1)
-    - MaterialComponents/Snackbar (= 12.1.1)
-    - MaterialComponents/SpritedAnimationView (= 12.1.1)
-    - MaterialComponents/Switch (= 12.1.1)
-    - MaterialComponents/Typography (= 12.1.1)
-  - MaterialComponents/ActivityIndicator (12.1.1)
-  - MaterialComponents/AppBar (12.1.1):
-=======
   - CatalogByConvention (1.0.1)
   - MaterialComponents (12.2.0):
     - MaterialComponents/ActivityIndicator (= 12.2.0)
@@ -60,7 +29,6 @@
     - MaterialComponents/Typography (= 12.2.0)
   - MaterialComponents/ActivityIndicator (12.2.0)
   - MaterialComponents/AppBar (12.2.0):
->>>>>>> b2454bec
     - MaterialComponents/FlexibleHeader
     - MaterialComponents/HeaderStackView
     - MaterialComponents/NavigationBar
@@ -69,26 +37,15 @@
     - MaterialComponents/ShadowElevations
     - MaterialComponents/ShadowLayer
     - MaterialComponents/Typography
-<<<<<<< HEAD
-  - MaterialComponents/ButtonBar (12.1.1):
-    - MaterialComponents/Buttons
-    - MaterialComponents/private/RTL
-  - MaterialComponents/Buttons (12.1.1):
-=======
   - MaterialComponents/ButtonBar (12.2.0):
     - MaterialComponents/Buttons
     - MaterialComponents/private/RTL
   - MaterialComponents/Buttons (12.2.0):
->>>>>>> b2454bec
     - MaterialComponents/Ink
     - MaterialComponents/ShadowElevations
     - MaterialComponents/ShadowLayer
     - MaterialComponents/Typography
-<<<<<<< HEAD
-  - MaterialComponents/CollectionCells (12.1.1):
-=======
   - MaterialComponents/CollectionCells (12.2.0):
->>>>>>> b2454bec
     - MaterialComponents/CollectionLayoutAttributes
     - MaterialComponents/Ink
     - MaterialComponents/private/Icons/ic_check
@@ -99,68 +56,14 @@
     - MaterialComponents/private/Icons/ic_reorder
     - MaterialComponents/private/RTL
     - MaterialComponents/Typography
-<<<<<<< HEAD
-  - MaterialComponents/CollectionLayoutAttributes (12.1.1)
-  - MaterialComponents/Collections (12.1.1):
-=======
   - MaterialComponents/CollectionLayoutAttributes (12.2.0)
   - MaterialComponents/Collections (12.2.0):
->>>>>>> b2454bec
     - MaterialComponents/CollectionCells
     - MaterialComponents/CollectionLayoutAttributes
     - MaterialComponents/Ink
     - MaterialComponents/ShadowElevations
     - MaterialComponents/ShadowLayer
     - MaterialComponents/Typography
-<<<<<<< HEAD
-  - MaterialComponents/FlexibleHeader (12.1.1)
-  - MaterialComponents/FontDiskLoader (12.1.1)
-  - MaterialComponents/HeaderStackView (12.1.1)
-  - MaterialComponents/Ink (12.1.1)
-  - MaterialComponents/NavigationBar (12.1.1):
-    - MaterialComponents/ButtonBar
-    - MaterialComponents/private/RTL
-    - MaterialComponents/Typography
-  - MaterialComponents/OverlayWindow (12.1.1)
-  - MaterialComponents/PageControl (12.1.1)
-  - MaterialComponents/Palettes (12.1.1)
-  - MaterialComponents/private (12.1.1):
-    - MaterialComponents/private/Color (= 12.1.1)
-    - MaterialComponents/private/Icons (= 12.1.1)
-    - MaterialComponents/private/KeyboardWatcher (= 12.1.1)
-    - MaterialComponents/private/Overlay (= 12.1.1)
-    - MaterialComponents/private/RTL (= 12.1.1)
-    - MaterialComponents/private/ThumbTrack (= 12.1.1)
-  - MaterialComponents/private/Color (12.1.1)
-  - MaterialComponents/private/Icons (12.1.1):
-    - MaterialComponents/private/Icons/Base (= 12.1.1)
-    - MaterialComponents/private/Icons/ic_arrow_back (= 12.1.1)
-    - MaterialComponents/private/Icons/ic_check (= 12.1.1)
-    - MaterialComponents/private/Icons/ic_check_circle (= 12.1.1)
-    - MaterialComponents/private/Icons/ic_chevron_right (= 12.1.1)
-    - MaterialComponents/private/Icons/ic_info (= 12.1.1)
-    - MaterialComponents/private/Icons/ic_radio_button_unchecked (= 12.1.1)
-    - MaterialComponents/private/Icons/ic_reorder (= 12.1.1)
-  - MaterialComponents/private/Icons/Base (12.1.1)
-  - MaterialComponents/private/Icons/ic_arrow_back (12.1.1):
-    - MaterialComponents/private/Icons/Base
-  - MaterialComponents/private/Icons/ic_check (12.1.1):
-    - MaterialComponents/private/Icons/Base
-  - MaterialComponents/private/Icons/ic_check_circle (12.1.1):
-    - MaterialComponents/private/Icons/Base
-  - MaterialComponents/private/Icons/ic_chevron_right (12.1.1):
-    - MaterialComponents/private/Icons/Base
-  - MaterialComponents/private/Icons/ic_info (12.1.1):
-    - MaterialComponents/private/Icons/Base
-  - MaterialComponents/private/Icons/ic_radio_button_unchecked (12.1.1):
-    - MaterialComponents/private/Icons/Base
-  - MaterialComponents/private/Icons/ic_reorder (12.1.1):
-    - MaterialComponents/private/Icons/Base
-  - MaterialComponents/private/KeyboardWatcher (12.1.1)
-  - MaterialComponents/private/Overlay (12.1.1)
-  - MaterialComponents/private/RTL (12.1.1)
-  - MaterialComponents/private/ThumbTrack (12.1.1):
-=======
   - MaterialComponents/Dialogs (12.2.0):
     - MaterialComponents/Buttons
     - MaterialComponents/private/KeyboardWatcher
@@ -213,23 +116,10 @@
   - MaterialComponents/private/Overlay (12.2.0)
   - MaterialComponents/private/RTL (12.2.0)
   - MaterialComponents/private/ThumbTrack (12.2.0):
->>>>>>> b2454bec
     - MaterialComponents/Ink
     - MaterialComponents/private/Color
     - MaterialComponents/ShadowElevations
     - MaterialComponents/ShadowLayer
-<<<<<<< HEAD
-  - MaterialComponents/ProgressView (12.1.1):
-    - MaterialComponents/private/RTL
-  - MaterialComponents/RobotoFontLoader (12.1.1):
-    - MaterialComponents/FontDiskLoader
-    - MaterialComponents/Typography
-  - MaterialComponents/ShadowElevations (12.1.1)
-  - MaterialComponents/ShadowLayer (12.1.1)
-  - MaterialComponents/Slider (12.1.1):
-    - MaterialComponents/private/ThumbTrack
-  - MaterialComponents/Snackbar (12.1.1):
-=======
   - MaterialComponents/ProgressView (12.2.0):
     - MaterialComponents/private/RTL
   - MaterialComponents/RobotoFontLoader (12.2.0):
@@ -240,20 +130,10 @@
   - MaterialComponents/Slider (12.2.0):
     - MaterialComponents/private/ThumbTrack
   - MaterialComponents/Snackbar (12.2.0):
->>>>>>> b2454bec
     - MaterialComponents/Buttons
     - MaterialComponents/OverlayWindow
     - MaterialComponents/private/KeyboardWatcher
     - MaterialComponents/private/Overlay
-<<<<<<< HEAD
-  - MaterialComponents/SpritedAnimationView (12.1.1)
-  - MaterialComponents/Switch (12.1.1):
-    - MaterialComponents/private/ThumbTrack
-  - MaterialComponents/Typography (12.1.1)
-  - MaterialComponentsCatalog (12.1.1):
-    - MaterialComponents
-  - MaterialComponentsUnitTests (12.1.1):
-=======
   - MaterialComponents/SpritedAnimationView (12.2.0)
   - MaterialComponents/Switch (12.2.0):
     - MaterialComponents/private/ThumbTrack
@@ -261,7 +141,6 @@
   - MaterialComponentsCatalog (12.2.0):
     - MaterialComponents
   - MaterialComponentsUnitTests (12.2.0):
->>>>>>> b2454bec
     - MaterialComponents
 
 DEPENDENCIES:
@@ -279,17 +158,10 @@
     :path: "../"
 
 SPEC CHECKSUMS:
-<<<<<<< HEAD
-  CatalogByConvention: 0137d280781667dd3d856a14cdf507f5ac8eedc0
-  MaterialComponents: 985761bff74140fd998a3a9feb9094dd50fa8b96
-  MaterialComponentsCatalog: 843a4ea75f0c1a400448218485b7f0f611fc0a21
-  MaterialComponentsUnitTests: 03c15ff4e0dbfb341e1db38816497f49b5dd8f20
-=======
   CatalogByConvention: 0e471a53b232b83be30141379b3ff0ad3365c3ec
   MaterialComponents: dc641f565bbf36b134427bf24fea1e02016d657c
   MaterialComponentsCatalog: 2b5f51302ffd2b444b5ec1f3cf6097d9377944d8
   MaterialComponentsUnitTests: '0288b5f4d98079b22c62ad04072875ebc44c7769'
->>>>>>> b2454bec
 
 PODFILE CHECKSUM: 309489cdb2727f360a2446856fc0dbe264a2bf36
 
