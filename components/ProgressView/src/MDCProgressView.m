--- conflicted
+++ resolved
@@ -264,13 +264,6 @@
 
 #pragma mark Private
 
-<<<<<<< HEAD
-+ (UIColor *)defaultProgressTintColor {
-  return MDCProgressViewDefaultTintColor();
-}
-
-=======
->>>>>>> 18d84d55
 + (UIColor *)defaultTrackTintColorForProgressTintColor:(UIColor *)progressTintColor {
   CGFloat hue, saturation, brightness, alpha;
   if ([progressTintColor getHue:&hue saturation:&saturation brightness:&brightness alpha:&alpha]) {
