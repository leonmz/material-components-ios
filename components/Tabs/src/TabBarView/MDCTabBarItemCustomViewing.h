// Copyright 2019-present the Material Components for iOS authors. All Rights Reserved.
//
// Licensed under the Apache License, Version 2.0 (the "License");
// you may not use this file except in compliance with the License.
// You may obtain a copy of the License at
//
// http://www.apache.org/licenses/LICENSE-2.0
//
// Unless required by applicable law or agreed to in writing, software
// distributed under the License is distributed on an "AS IS" BASIS,
// WITHOUT WARRANTIES OR CONDITIONS OF ANY KIND, either express or implied.
// See the License for the specific language governing permissions and
// limitations under the License.

#import <Foundation/Foundation.h>

<<<<<<< HEAD
#import "MDCTabBarSelectionIndicatorSupporting.h"
#import <MaterialComponents/MaterialRipple.h>
=======
#import "MDCTabBarViewIndicatorSupporting.h"
>>>>>>> 2703d006

/**
 Defines the necessary APIs for MDCTabBarView to use a UITabBarItem for a custom view property.

 @note Although UIKit defines such a property on @c UIBarButtonItem, no similar property is publicly
 documented on @c UITabBarItem.
 */
@protocol MDCTabBarItemCustomViewing

/** A custom view to be displayed for a tab bar item. */
@property(nullable, nonatomic, strong) UIView<MDCTabBarViewIndicatorSupporting> *mdc_customView;

/** The ripple contronller to display the ripple touch effect. */
@property(nullable, nonatomic, strong) MDCRippleTouchController *rippleTouchController;

@end<|MERGE_RESOLUTION|>--- conflicted
+++ resolved
@@ -14,12 +14,7 @@
 
 #import <Foundation/Foundation.h>
 
-<<<<<<< HEAD
-#import "MDCTabBarSelectionIndicatorSupporting.h"
-#import <MaterialComponents/MaterialRipple.h>
-=======
 #import "MDCTabBarViewIndicatorSupporting.h"
->>>>>>> 2703d006
 
 /**
  Defines the necessary APIs for MDCTabBarView to use a UITabBarItem for a custom view property.
@@ -32,7 +27,4 @@
 /** A custom view to be displayed for a tab bar item. */
 @property(nullable, nonatomic, strong) UIView<MDCTabBarViewIndicatorSupporting> *mdc_customView;
 
-/** The ripple contronller to display the ripple touch effect. */
-@property(nullable, nonatomic, strong) MDCRippleTouchController *rippleTouchController;
-
 @end