// Copyright 2019-present the Material Components for iOS authors. All Rights Reserved.
//
// Licensed under the Apache License, Version 2.0 (the "License");
// you may not use this file except in compliance with the License.
// You may obtain a copy of the License at
//
// http://www.apache.org/licenses/LICENSE-2.0
//
// Unless required by applicable law or agreed to in writing, software
// distributed under the License is distributed on an "AS IS" BASIS,
// WITHOUT WARRANTIES OR CONDITIONS OF ANY KIND, either express or implied.
// See the License for the specific language governing permissions and
// limitations under the License.

#import "MDCTabBarView.h"
#import "MDCTabBarViewDelegate.h"
#import "private/MDCTabBarViewItemView.h"

// KVO contexts
static char *const kKVOContextMDCTabBarView = "kKVOContextMDCTabBarView";

/** Minimum (typical) height of a Material Tab bar. */
static const CGFloat kMinHeight = 48;

/** Leading padding for tab bar in a scrollable set up. */
static const CGFloat kScrollablePadding = 52;

static NSString *const kImageKeyPath = @"image";
static NSString *const kTitleKeyPath = @"title";
static NSString *const kAccessibilityLabelKeyPath = @"accessibilityLabel";
static NSString *const kAccessibilityHintKeyPath = @"accessibilityHint";
static NSString *const kAccessibilityIdentifierKeyPath = @"accessibilityIdentifier";
static NSString *const kAccessibilityTraitsKeyPath = @"accessibilityTraits";

@interface MDCTabBarView ()

/** The stack view that contains all tab item views. */
@property(nonnull, nonatomic, strong) UIStackView *containerView;

/** Used to avoid duplicating containerView's constraints twice. */
@property(nonatomic, assign) BOOL containerViewConstraintsActive;

/** Used to scroll to the selected item during the first call to @c layoutSubviews. */
@property(nonatomic, assign) BOOL initialScrollDone;

/** The title colors for bar items. */
@property(nonnull, nonatomic, strong) NSMutableDictionary<NSNumber *, UIColor *> *stateToTitleColor;

/** The image tint colors for bar items. */
@property(nonnull, nonatomic, strong)
    NSMutableDictionary<NSNumber *, UIColor *> *stateToImageTintColor;
@end

@implementation MDCTabBarView
// We're overriding UIScrollViewDelegate's delegate solely to change its type (we don't provide
// a getter or setter implementation), thus the @dynamic.
@dynamic delegate;

#pragma mark - Initialization

- (instancetype)init {
  self = [super init];
  if (self) {
    _items = @[];
    _stateToImageTintColor = [NSMutableDictionary dictionary];
    _stateToTitleColor = [NSMutableDictionary dictionary];
    self.backgroundColor = UIColor.whiteColor;
    self.showsHorizontalScrollIndicator = NO;

    _containerView = [[UIStackView alloc] init];
    _containerView.axis = UILayoutConstraintAxisHorizontal;
    _containerView.translatesAutoresizingMaskIntoConstraints = NO;
    [self addSubview:_containerView];
  }
  return self;
}

- (void)dealloc {
  [self removeObserversFromTabBarItems];
}

#pragma mark - Properties

- (void)setBarTintColor:(UIColor *)barTintColor {
  self.backgroundColor = barTintColor;
}

- (UIColor *)barTintColor {
  return self.backgroundColor;
}

- (void)setItems:(NSArray<UITabBarItem *> *)items {
  NSParameterAssert(items);

  if (self.items == items || [self.items isEqual:items]) {
    return;
  }

  [self removeObserversFromTabBarItems];
  for (UIView *view in self.containerView.arrangedSubviews) {
    [view removeFromSuperview];
  }

  _items = [items copy];

  for (UITabBarItem *item in self.items) {
    MDCTabBarViewItemView *itemView = [[MDCTabBarViewItemView alloc] init];
    itemView.translatesAutoresizingMaskIntoConstraints = NO;
    itemView.titleLabel.text = item.title;
    itemView.accessibilityLabel = item.accessibilityLabel;
    itemView.accessibilityHint = item.accessibilityHint;
    itemView.accessibilityIdentifier = item.accessibilityIdentifier;
    itemView.accessibilityTraits = item.accessibilityTraits == UIAccessibilityTraitNone
                                       ? UIAccessibilityTraitButton
                                       : item.accessibilityTraits;
    itemView.titleLabel.textColor = [self titleColorForState:UIControlStateNormal];
    itemView.iconImageView.image = item.image;
    [itemView setContentCompressionResistancePriority:UILayoutPriorityRequired
                                              forAxis:UILayoutConstraintAxisHorizontal];
    UITapGestureRecognizer *tapGesture =
        [[UITapGestureRecognizer alloc] initWithTarget:self action:@selector(didTapItemView:)];
    [itemView addGestureRecognizer:tapGesture];

    [self.containerView addArrangedSubview:itemView];
  }

  // Determine new selected item, defaulting to nil.
  UITabBarItem *newSelectedItem = nil;
  if (self.selectedItem && [self.items containsObject:self.selectedItem]) {
    // Previously-selected item still around: Preserve selection.
    newSelectedItem = self.selectedItem;
  }

  self.selectedItem = newSelectedItem;
  [self addObserversToTabBarItems];

  [self invalidateIntrinsicContentSize];
  [self setNeedsLayout];
}

- (void)setSelectedItem:(UITabBarItem *)selectedItem {
  if (self.selectedItem == selectedItem) {
    return;
  }

  // Sets the old selected item view's traits back.
  NSUInteger oldSelectedItemIndex = [self.items indexOfObject:self.selectedItem];
  if (oldSelectedItemIndex != NSNotFound) {
    UIView *oldSelectedItemView = self.containerView.arrangedSubviews[oldSelectedItemIndex];
    oldSelectedItemView.accessibilityTraits =
        (oldSelectedItemView.accessibilityTraits & ~UIAccessibilityTraitSelected);
  }

  // Handle setting to `nil` without passing it to the nonnull parameter in `indexOfObject:`
  if (!selectedItem) {
    _selectedItem = selectedItem;
    [self updateTitleColorForAllViews];
    return;
  }

  NSUInteger itemIndex = [self.items indexOfObject:selectedItem];
  // Don't crash, just ignore if `selectedItem` isn't present in `_items`. This is the same behavior
  // as UITabBar.
  if (itemIndex == NSNotFound) {
    return;
  }
  _selectedItem = selectedItem;

  UIView *newSelectedItemView = self.containerView.arrangedSubviews[itemIndex];
  newSelectedItemView.accessibilityTraits =
      (newSelectedItemView.accessibilityTraits | UIAccessibilityTraitSelected);
  [self updateTitleColorForAllViews];
  [self updateImageTintColorForAllViews];
  CGRect itemFrameInScrollViewBounds =
      [self convertRect:self.containerView.arrangedSubviews[itemIndex].frame
               fromView:self.containerView];
  [self scrollRectToVisible:itemFrameInScrollViewBounds animated:YES];
}

- (void)updateImageTintColorForAllViews {
  for (UITabBarItem *item in self.items) {
    NSUInteger indexOfItem = [self.items indexOfObject:item];
    // This is a significant error, but defensive coding is preferred.
    if (indexOfItem == NSNotFound || indexOfItem >= self.containerView.arrangedSubviews.count) {
      NSAssert(NO, @"Unable to find associated item view for (%@)", item);
      continue;
    }
    UIView *itemView = self.containerView.arrangedSubviews[indexOfItem];
    // Skip custom views
    if (![itemView isKindOfClass:[MDCTabBarViewItemView class]]) {
      continue;
    }
    MDCTabBarViewItemView *tabBarViewItemView = (MDCTabBarViewItemView *)itemView;
    if (item == self.selectedItem) {
      tabBarViewItemView.iconImageView.tintColor =
          [self imageTintColorForState:UIControlStateSelected];
    } else {
      tabBarViewItemView.iconImageView.tintColor =
          [self imageTintColorForState:UIControlStateNormal];
    }
  }
}

- (void)setImageTintColor:(UIColor *)imageTintColor forState:(UIControlState)state {
  self.stateToImageTintColor[@(state)] = imageTintColor;
  [self updateImageTintColorForAllViews];
}

- (UIColor *)imageTintColorForState:(UIControlState)state {
  UIColor *color = self.stateToImageTintColor[@(state)];
  if (color == nil) {
    color = self.stateToImageTintColor[@(UIControlStateNormal)];
  }
  return color;
}

- (void)updateTitleColorForAllViews {
  for (UITabBarItem *item in self.items) {
    NSUInteger indexOfItem = [self.items indexOfObject:item];
    // This is a significant error, but defensive coding is preferred.
    if (indexOfItem == NSNotFound || indexOfItem >= self.containerView.arrangedSubviews.count) {
      NSAssert(NO, @"Unable to find associated item view for (%@)", item);
      continue;
    }
    UIView *itemView = self.containerView.arrangedSubviews[indexOfItem];
    // Skip custom views
    if (![itemView isKindOfClass:[MDCTabBarViewItemView class]]) {
      continue;
    }
    MDCTabBarViewItemView *tabBarViewItemView = (MDCTabBarViewItemView *)itemView;
    if (item == self.selectedItem) {
      tabBarViewItemView.titleLabel.textColor = [self titleColorForState:UIControlStateSelected];
    } else {
      tabBarViewItemView.titleLabel.textColor = [self titleColorForState:UIControlStateNormal];
    }
  }
}

- (void)setTitleColor:(UIColor *)titleColor forState:(UIControlState)state {
  self.stateToTitleColor[@(state)] = titleColor;
  [self updateTitleColorForAllViews];
}

- (UIColor *)titleColorForState:(UIControlState)state {
  UIColor *titleColor = self.stateToTitleColor[@(state)];
  if (!titleColor) {
    titleColor = self.stateToTitleColor[@(UIControlStateNormal)];
  }
  return titleColor;
}

#pragma mark - Key-Value Observing (KVO)

- (void)addObserversToTabBarItems {
  for (UITabBarItem *item in self.items) {
    [item addObserver:self
           forKeyPath:kImageKeyPath
              options:NSKeyValueObservingOptionNew
              context:kKVOContextMDCTabBarView];
    [item addObserver:self
           forKeyPath:kTitleKeyPath
              options:NSKeyValueObservingOptionNew
              context:kKVOContextMDCTabBarView];
    [item addObserver:self
           forKeyPath:kAccessibilityLabelKeyPath
              options:NSKeyValueObservingOptionNew
              context:kKVOContextMDCTabBarView];
    [item addObserver:self
           forKeyPath:kAccessibilityHintKeyPath
              options:NSKeyValueObservingOptionNew
              context:kKVOContextMDCTabBarView];
    [item addObserver:self
           forKeyPath:kAccessibilityIdentifierKeyPath
              options:NSKeyValueObservingOptionNew
              context:kKVOContextMDCTabBarView];
    [item addObserver:self
           forKeyPath:kAccessibilityTraitsKeyPath
              options:NSKeyValueObservingOptionNew
              context:kKVOContextMDCTabBarView];
  }
}

- (void)removeObserversFromTabBarItems {
  for (UITabBarItem *item in self.items) {
    [item removeObserver:self forKeyPath:kImageKeyPath context:kKVOContextMDCTabBarView];
    [item removeObserver:self forKeyPath:kTitleKeyPath context:kKVOContextMDCTabBarView];
    [item removeObserver:self
              forKeyPath:kAccessibilityLabelKeyPath
                 context:kKVOContextMDCTabBarView];
    [item removeObserver:self
              forKeyPath:kAccessibilityHintKeyPath
                 context:kKVOContextMDCTabBarView];
    [item removeObserver:self
              forKeyPath:kAccessibilityIdentifierKeyPath
                 context:kKVOContextMDCTabBarView];
    [item removeObserver:self
              forKeyPath:kAccessibilityTraitsKeyPath
                 context:kKVOContextMDCTabBarView];
  }
}

- (void)observeValueForKeyPath:(NSString *)keyPath
                      ofObject:(id)object
                        change:(NSDictionary<NSKeyValueChangeKey, id> *)change
                       context:(void *)context {
  if (context == kKVOContextMDCTabBarView) {
    if (!object) {
      return;
    }
    NSUInteger indexOfObject = [self.items indexOfObject:object];
    if (indexOfObject == NSNotFound) {
      return;
    }
    // Don't try to update custom views
    UIView *updatedItemView = self.containerView.arrangedSubviews[indexOfObject];
    if (![updatedItemView isKindOfClass:[MDCTabBarViewItemView class]]) {
      return;
    }
    MDCTabBarViewItemView *tabBarItemView = (MDCTabBarViewItemView *)updatedItemView;

    if ([keyPath isEqualToString:kImageKeyPath]) {
      tabBarItemView.iconImageView.image = change[NSKeyValueChangeNewKey];
    } else if ([keyPath isEqualToString:kTitleKeyPath]) {
      tabBarItemView.titleLabel.text = change[NSKeyValueChangeNewKey];
    } else if ([keyPath isEqualToString:kAccessibilityLabelKeyPath]) {
      tabBarItemView.accessibilityLabel = change[NSKeyValueChangeNewKey];
    } else if ([keyPath isEqualToString:kAccessibilityHintKeyPath]) {
      tabBarItemView.accessibilityHint = change[NSKeyValueChangeNewKey];
    } else if ([keyPath isEqualToString:kAccessibilityIdentifierKeyPath]) {
      tabBarItemView.accessibilityIdentifier = change[NSKeyValueChangeNewKey];
    } else if ([keyPath isEqualToString:kAccessibilityTraitsKeyPath]) {
      tabBarItemView.accessibilityTraits = [change[NSKeyValueChangeNewKey] unsignedLongLongValue];
      if (tabBarItemView.accessibilityTraits == UIAccessibilityTraitNone) {
        tabBarItemView.accessibilityTraits = UIAccessibilityTraitButton;
      }
      if (object == self.selectedItem) {
        tabBarItemView.accessibilityTraits =
            (tabBarItemView.accessibilityTraits | UIAccessibilityTraitSelected);
      }
    }
  } else {
    [super observeValueForKeyPath:keyPath ofObject:object change:change context:context];
  }
  [self updateTitleColorForAllViews];
}

#pragma mark - UIView

- (void)layoutSubviews {
  [super layoutSubviews];

  CGFloat availableWidth = CGRectGetWidth(self.bounds);
  CGFloat requiredWidth = [self justifiedWidth];
  BOOL canBeJustified = availableWidth >= requiredWidth;
<<<<<<< HEAD
  if (canBeJustified) {
    self.containerView.distribution = UIStackViewDistributionFillEqually;
    self.containerView.layoutMargins =  self.edgeInsets;
  } else {
    self.containerView.distribution = UIStackViewDistributionFillProportionally;
    UIEdgeInsets newInsets = self.edgeInsets;
    newInsets.left += kScrollablePadding;
    self.containerView.layoutMargins = newInsets;
=======
  self.containerView.distribution = canBeJustified ? UIStackViewDistributionFillEqually
                                                   : UIStackViewDistributionFillProportionally;

  if (!self.initialScrollDone) {
    self.initialScrollDone = YES;
    [self scrollUntilSelectedItemIsVisibleWithoutAnimation];
  }
}

- (void)willMoveToSuperview:(UIView *)newSuperview {
  [super willMoveToSuperview:newSuperview];
  self.initialScrollDone = NO;
}

- (void)setBounds:(CGRect)bounds {
  BOOL shouldScroll =
      !CGSizeEqualToSize(CGSizeMake(CGRectGetWidth(self.bounds), CGRectGetHeight(self.bounds)),
                         CGSizeMake(CGRectGetWidth(bounds), CGRectGetHeight(bounds)));
  [super setBounds:bounds];
  if (shouldScroll) {
    [self scrollUntilSelectedItemIsVisibleWithoutAnimation];
>>>>>>> c3fe63e5
  }
}

- (void)updateConstraints {
  if (self.containerViewConstraintsActive) {
    [super updateConstraints];
    return;
  }

  [self.containerView.leadingAnchor constraintEqualToAnchor:self.leadingAnchor].active = YES;
  [self.containerView.trailingAnchor constraintEqualToAnchor:self.trailingAnchor].active = YES;
  [self.containerView.widthAnchor constraintGreaterThanOrEqualToAnchor:self.widthAnchor].active =
      YES;
  [self.containerView.topAnchor constraintEqualToAnchor:self.topAnchor].active = YES;
  [self.containerView.bottomAnchor constraintEqualToAnchor:self.bottomAnchor].active = YES;
  self.containerViewConstraintsActive = YES;

  // Must always be called last according to the documentation.
  [super updateConstraints];
}

- (CGSize)intrinsicContentSize {
  CGFloat totalWidth = [self justifiedWidth];
  CGFloat maxHeight = 0;
  for (UIView *itemView in self.containerView.arrangedSubviews) {
    CGSize contentSize = itemView.intrinsicContentSize;
    if (contentSize.height > maxHeight) {
      maxHeight = contentSize.height;
    }
  }
  maxHeight += self.edgeInsets.top + self.edgeInsets.bottom;
  totalWidth += self.edgeInsets.left + self.edgeInsets.right;
  return CGSizeMake(totalWidth, MAX(kMinHeight, maxHeight));
}

- (CGSize)sizeThatFits:(CGSize)size {
  CGSize intrinsicSize = self.intrinsicContentSize;
  return CGSizeMake(MAX(intrinsicSize.width, size.width), MAX(intrinsicSize.height, size.height));
}

#pragma mark - Helpers

- (CGFloat)justifiedWidth {
  CGFloat maxWidth = 0;
  for (UIView *itemView in self.containerView.arrangedSubviews) {
    CGSize contentSize = itemView.intrinsicContentSize;
    if (contentSize.width > maxWidth) {
      maxWidth = contentSize.width;
    }
  }
  CGFloat requiredWidth = maxWidth * self.items.count;
  return requiredWidth;
}

- (void)scrollUntilSelectedItemIsVisibleWithoutAnimation {
  NSUInteger index = [self.items indexOfObject:self.selectedItem];
  if (index == NSNotFound || index > self.containerView.arrangedSubviews.count) {
    return;
  }

  CGFloat selectedItemOriginX = 0;
  for (NSUInteger i = 0; i < index; ++i) {
    CGSize expectedItemSize = [self expectedSizeForView:self.containerView.arrangedSubviews[i]];
    selectedItemOriginX += expectedItemSize.width;
  }
  CGSize expectedSelectedItemSize =
      [self expectedSizeForView:self.containerView.arrangedSubviews[index]];
  CGRect expectedItemFrame =
      CGRectMake(CGRectGetMinX(self.bounds) + selectedItemOriginX, CGRectGetMinY(self.bounds),
                 expectedSelectedItemSize.width, expectedSelectedItemSize.height);
  [self scrollRectToVisible:expectedItemFrame animated:NO];
}

- (CGSize)expectedSizeForView:(UIView *)view {
  CGSize expectedItemSize = view.intrinsicContentSize;
  if (expectedItemSize.width == UIViewNoIntrinsicMetric) {
    NSAssert(expectedItemSize.width != UIViewNoIntrinsicMetric,
             @"All tab bar item views must define an intrinsic content size.");
    expectedItemSize = [view sizeThatFits:self.contentSize];
  }
  return expectedItemSize;
}

#pragma mark - Actions

- (void)didTapItemView:(UITapGestureRecognizer *)tap {
  NSUInteger index = [self.containerView.arrangedSubviews indexOfObject:tap.view];
  if (index == NSNotFound) {
    return;
  }

  if ([self.tabBarDelegate respondsToSelector:@selector(tabBarView:shouldSelectItem:)] &&
      ![self.tabBarDelegate tabBarView:self shouldSelectItem:self.items[index]]) {
    return;
  }

  self.selectedItem = self.items[index];
  if ([self.tabBarDelegate respondsToSelector:@selector(tabBarView:didSelectItem:)]) {
    [self.tabBarDelegate tabBarView:self didSelectItem:self.items[index]];
  }
}

@end<|MERGE_RESOLUTION|>--- conflicted
+++ resolved
@@ -352,16 +352,6 @@
   CGFloat availableWidth = CGRectGetWidth(self.bounds);
   CGFloat requiredWidth = [self justifiedWidth];
   BOOL canBeJustified = availableWidth >= requiredWidth;
-<<<<<<< HEAD
-  if (canBeJustified) {
-    self.containerView.distribution = UIStackViewDistributionFillEqually;
-    self.containerView.layoutMargins =  self.edgeInsets;
-  } else {
-    self.containerView.distribution = UIStackViewDistributionFillProportionally;
-    UIEdgeInsets newInsets = self.edgeInsets;
-    newInsets.left += kScrollablePadding;
-    self.containerView.layoutMargins = newInsets;
-=======
   self.containerView.distribution = canBeJustified ? UIStackViewDistributionFillEqually
                                                    : UIStackViewDistributionFillProportionally;
 
@@ -383,7 +373,6 @@
   [super setBounds:bounds];
   if (shouldScroll) {
     [self scrollUntilSelectedItemIsVisibleWithoutAnimation];
->>>>>>> c3fe63e5
   }
 }
 
