--- conflicted
+++ resolved
@@ -21,11 +21,7 @@
 // This string is updated automatically as a part of the release process and should not be edited
 // manually. Do not rename this constant or change the formatting without updating the release
 // scripts.
-<<<<<<< HEAD
-static NSString const *MDCLibraryInfoVersionString = @"43.1.1";
-=======
 static NSString const *MDCLibraryInfoVersionString = @"44.0.0";
->>>>>>> bf75aa63
 
 @implementation MDCLibraryInfo
 
