/*
 Copyright 2015-present the Material Components for iOS authors. All Rights Reserved.

 Licensed under the Apache License, Version 2.0 (the "License");
 you may not use this file except in compliance with the License.
 You may obtain a copy of the License at

 http://www.apache.org/licenses/LICENSE-2.0

 Unless required by applicable law or agreed to in writing, software
 distributed under the License is distributed on an "AS IS" BASIS,
 WITHOUT WARRANTIES OR CONDITIONS OF ANY KIND, either express or implied.
 See the License for the specific language governing permissions and
 limitations under the License.
 */

#import "MDCFlexibleHeaderView.h"

#import "private/MDCStatusBarShifter.h"

#if TARGET_IPHONE_SIMULATOR
float UIAnimationDragCoefficient(void);  // Private API for simulator animation speed
#endif

static const CGFloat kExpectedStatusBarHeight = 20;

// The default maximum height for the header. Includes the status bar height.
static const CGFloat kFlexibleHeaderDefaultHeight = 76;

// The maximum default opacity of the shadow.
static const float kDefaultVisibleShadowOpacity = 0.4f;

// This length defines the moment at which the shadow will be fully visible as the header shifts
// on-screen.
static const CGFloat kShadowScaleLength = 8;

// Duration of the UIKit animation that occurs when changing the tracking scroll view.
static const NSTimeInterval kTrackingScrollViewDidChangeAnimationDuration = 0.2;

// The epsilon used to determine when we've arrived at the destination while shifting the header
// on/off-screen with the display link.
static const float kShiftEpsilon = 0.1f;

// The minimum delta y before we change the scroll direction.
static const CGFloat kDeltaYSlop = 5;

// Affects how fast the header shifts on/off-screen while animating. Bigger value = faster.
static const CGFloat kAttachmentCoefficient = 12;

// The amount the user needs to scroll back before the header starts shifting back on-screen.
static const CGFloat kMaxAnchorLengthFullSwipe = 175;
static const CGFloat kMaxAnchorLengthQuickSwipe = 25;

// The minimum proportion of the header that will cause it to slide back on screen when the scroll
// view finishes decelerating with the header partially shifted.
static const CGFloat kMinimumVisibleProportion = 0.25;

static inline MDCFlexibleHeaderShiftBehavior ShiftBehaviorForCurrentAppContext(
    MDCFlexibleHeaderShiftBehavior intendedShiftBehavior) {
  if ([[[NSBundle mainBundle] bundlePath] hasSuffix:@".appex"] &&
      intendedShiftBehavior == MDCFlexibleHeaderShiftBehaviorEnabledWithStatusBar) {
    return MDCFlexibleHeaderShiftBehaviorEnabled;
  }
  return intendedShiftBehavior;
}

static NSString *const MDCFlexibleHeaderMinimumHeightKey = @"MDCFlexibleHeaderMinimumHeightKey";
static NSString *const MDCFlexibleHeaderMaximumHeightKey = @"MDCFlexibleHeaderMaximumHeightKey";
static NSString *const MDCFlexibleHeaderShiftBehaviorKey = @"MDCFlexibleHeaderShiftBehaviorKey";
static NSString *const MDCFlexibleHeaderContentImportanceKey =
    @"MDCFlexibleHeaderContentImportanceKey";
static NSString *const MDCFlexibleHeaderCanOverExtendKey = @"MDCFlexibleHeaderCanOverExtendKey";
static NSString *const MDCFlexibleHeaderStatusBarCanOverlapKey =
    @"MDCFlexibleHeaderStatusBarCanOverlapKey";
static NSString *const MDCFlexibleHeaderVisibleShadowOpacityKey =
    @"MDCFlexibleHeaderVisibleShadowOpacityKey";
static NSString *const MDCFlexibleHeaderTrackingScrollViewKey =
    @"MDCFlexibleHeaderTrackingScrollViewKey";
static NSString *const MDCFlexibleHeaderInFrontOfInfiniteContentKey =
    @"MDCFlexibleHeaderInFrontOfInfiniteContentKey";
static NSString *const MDCFlexibleHeaderSharedWithManyScrollViewsKey =
    @"MDCFlexibleHeaderSharedWithManyScrollViewsKey";
static NSString *const MDCFlexibleHeaderContentIsTranslucentKey =
    @"MDCFlexibleHeaderContentIsTranslucentKey";
static NSString *const MDCFlexibleHeaderDelegateKey = @"MDCFlexibleHeaderDelegateKey";

@interface MDCFlexibleHeaderView () <MDCStatusBarShifterDelegate>

// The intensity strength of the shadow being displayed under the flexible header. Use this property
// to check what the intensity of a custom shadow should be depending on a scroll position. Valid
// values range from 0 to 1. Where 0 is no shadow is visible and 1 is the shadow is fully visible.
@property(nonatomic, readonly) CGFloat shadowIntensity;

@end

// All injections into the content and scroll indicator insets are tracked here. It's super
// important that we track what we added, rather than trying to cache the original values, because
// we can't know if the insets have changed out from under us by another party.
//
// A separate info object is tracked for each scroll view tracked by the flexible header view.
@interface MDCFlexibleHeaderScrollViewInfo : NSObject

// The amount injected into contentInsets.top
@property(nonatomic) CGFloat injectedTopContentInset;

// Whether or not we've injected the top content inset
@property(nonatomic) BOOL hasInjectedTopContentInset;

// The amount injected into scrollIndicatorInsets.top
@property(nonatomic) CGFloat injectedTopScrollIndicatorInset;

@end

@implementation MDCFlexibleHeaderView {
  // We keep a weak reference to all forwarding views in case the client forgets to stop forwarding
  // events for a view that's been removed from the header view. If we held a strong reference here
  // then the removed view would never be deallocated.
  NSHashTable *_forwardingViews;  // [UIView]

  // A weak reference map of scroll views to info that have been tracked by this header view.
  NSMapTable *_trackedScrollViews;  // {UIScrollView:MDCFlexibleHeaderScrollViewInfo}
  MDCFlexibleHeaderScrollViewInfo *_trackingInfo;

  // The ideal visibility state of the header. This may not match the present visibility if the user
  // is interacting with the header or if we're presently animating it.
  BOOL _wantsToBeHidden;

  // Shift behavior state

  // Prevents delta calculations on first update pass.
  BOOL _shiftAccumulatorLastContentOffsetIsValid;
  // When the header can slide off-screen, this tracks how off-screen the header is.
  // Essentially: view's top edge = -_shiftAccumulator
  CGFloat _shiftAccumulator;
  CGPoint _shiftAccumulatorLastContentOffset;  // Stores our last delta'd content offset.
  CGFloat _shiftAccumulatorDeltaY;
  CADisplayLink *_shiftAccumulatorDisplayLink;

  BOOL _interfaceOrientationIsChanging;
  BOOL _contentInsetsAreChanging;
  BOOL _isChangingStatusBarVisibility;

  MDCStatusBarShifter *_statusBarShifter;

  // Layers for header shadows.
  CALayer *_defaultShadowLayer;
  CALayer *_customShadowLayer;

  // The block executed when shadow intensity changes.
  MDCFlexibleHeaderShadowIntensityChangeBlock _shadowIntensityChangeBlock;

#if DEBUG
  // Keeps track of whether the client called ...WillEndDraggingWithVelocity:...
  BOOL _didAdjustTargetContentOffset;
#endif
}

// MDCFlexibleHeader properties
@synthesize trackingScrollViewIsBeingScrubbed = _trackingScrollViewIsBeingScrubbed;
@synthesize scrollPhase = _scrollPhase;
@synthesize scrollPhaseValue = _scrollPhaseValue;
@synthesize scrollPhasePercentage = _scrollPhasePercentage;

// MDCFlexibleHeaderConfiguration properties
@synthesize trackingScrollView = _trackingScrollView;
@synthesize minimumHeight = _minimumHeight;
@synthesize maximumHeight = _maximumHeight;
@synthesize canOverExtend = _canOverExtend;
@synthesize inFrontOfInfiniteContent = _inFrontOfInfiniteContent;
@synthesize sharedWithManyScrollViews = _sharedWithManyScrollViews;
@synthesize visibleShadowOpacity = _visibleShadowOpacity;

#if DEBUG
- (void)dealloc {
  [_trackingScrollView.panGestureRecognizer removeTarget:self
                                                  action:@selector(fhv_scrollViewDidPan:)];
}
#endif

- (instancetype)initWithFrame:(CGRect)frame {
  self = [super initWithFrame:frame];
  if (self) {
    [self commonMDCFlexibleHeaderViewInit];
  }
  return self;
}

- (instancetype)initWithCoder:(NSCoder *)aDecoder {
  self = [super initWithCoder:aDecoder];
  if (self) {
    [self commonMDCFlexibleHeaderViewInit];
    if ([aDecoder containsValueForKey:MDCFlexibleHeaderMinimumHeightKey]) {
      _minimumHeight = (CGFloat)[aDecoder decodeDoubleForKey:MDCFlexibleHeaderMinimumHeightKey];
    }

    if ([aDecoder containsValueForKey:MDCFlexibleHeaderMaximumHeightKey]) {
      _maximumHeight = (CGFloat)[aDecoder decodeDoubleForKey:MDCFlexibleHeaderMaximumHeightKey];
    }

    if ([aDecoder containsValueForKey:MDCFlexibleHeaderShiftBehaviorKey]) {
      _shiftBehavior = [aDecoder decodeIntegerForKey:MDCFlexibleHeaderShiftBehaviorKey];
    }

    if ([aDecoder containsValueForKey:MDCFlexibleHeaderContentImportanceKey]) {
      _headerContentImportance =
          [aDecoder decodeIntegerForKey:MDCFlexibleHeaderContentImportanceKey];
    }

    if ([aDecoder containsValueForKey:MDCFlexibleHeaderCanOverExtendKey]) {
      _canOverExtend = [aDecoder decodeBoolForKey:MDCFlexibleHeaderCanOverExtendKey];
    }

    if ([aDecoder containsValueForKey:MDCFlexibleHeaderStatusBarCanOverlapKey]) {
      _statusBarHintCanOverlapHeader =
          [aDecoder decodeBoolForKey:MDCFlexibleHeaderStatusBarCanOverlapKey];
    }

    if ([aDecoder containsValueForKey:MDCFlexibleHeaderVisibleShadowOpacityKey]) {
      _visibleShadowOpacity = [aDecoder decodeFloatForKey:MDCFlexibleHeaderVisibleShadowOpacityKey];
    }

    if ([aDecoder containsValueForKey:MDCFlexibleHeaderTrackingScrollViewKey]) {
      _trackingScrollView = [aDecoder decodeObjectForKey:MDCFlexibleHeaderTrackingScrollViewKey];
    }

    if ([aDecoder containsValueForKey:MDCFlexibleHeaderInFrontOfInfiniteContentKey]) {
      _inFrontOfInfiniteContent =
          [aDecoder decodeBoolForKey:MDCFlexibleHeaderInFrontOfInfiniteContentKey];
    }

    if ([aDecoder containsValueForKey:MDCFlexibleHeaderSharedWithManyScrollViewsKey]) {
      _sharedWithManyScrollViews =
          [aDecoder decodeBoolForKey:MDCFlexibleHeaderSharedWithManyScrollViewsKey];
    }

    if ([aDecoder containsValueForKey:MDCFlexibleHeaderContentIsTranslucentKey]) {
      _contentIsTranslucent = [aDecoder decodeBoolForKey:MDCFlexibleHeaderContentIsTranslucentKey];
    }

    if ([aDecoder containsValueForKey:MDCFlexibleHeaderDelegateKey]) {
      _delegate = [aDecoder decodeObjectForKey:MDCFlexibleHeaderDelegateKey];
    }
  }
  return self;
}

- (void)encodeWithCoder:(NSCoder *)aCoder {
  [super encodeWithCoder:aCoder];

  [aCoder encodeDouble:self.minimumHeight forKey:MDCFlexibleHeaderMinimumHeightKey];
  [aCoder encodeDouble:self.maximumHeight forKey:MDCFlexibleHeaderMaximumHeightKey];
  [aCoder encodeInteger:self.shiftBehavior forKey:MDCFlexibleHeaderShiftBehaviorKey];
  [aCoder encodeInteger:self.headerContentImportance forKey:MDCFlexibleHeaderContentImportanceKey];
  [aCoder encodeBool:self.canOverExtend forKey:MDCFlexibleHeaderCanOverExtendKey];
  [aCoder encodeBool:self.statusBarHintCanOverlapHeader
              forKey:MDCFlexibleHeaderStatusBarCanOverlapKey];
  [aCoder encodeFloat:self.visibleShadowOpacity forKey:MDCFlexibleHeaderVisibleShadowOpacityKey];
  [aCoder encodeBool:self.inFrontOfInfiniteContent
              forKey:MDCFlexibleHeaderInFrontOfInfiniteContentKey];
  [aCoder encodeBool:self.sharedWithManyScrollViews
              forKey:MDCFlexibleHeaderSharedWithManyScrollViewsKey];
  [aCoder encodeBool:self.contentIsTranslucent forKey:MDCFlexibleHeaderContentIsTranslucentKey];
  if (self.trackingScrollView) {
    [aCoder encodeConditionalObject:self.trackingScrollView
                             forKey:MDCFlexibleHeaderTrackingScrollViewKey];
  }
  if (self.delegate) {
    [aCoder encodeConditionalObject:self.delegate forKey:MDCFlexibleHeaderDelegateKey];
  }
}

- (void)commonMDCFlexibleHeaderViewInit {
  _statusBarShifter = [[MDCStatusBarShifter alloc] init];
  _statusBarShifter.delegate = self;
  _statusBarShifter.enabled = [self fhv_shouldAllowShifting];

  NSPointerFunctionsOptions options =
      (NSPointerFunctionsWeakMemory | NSPointerFunctionsObjectPointerPersonality);
  _forwardingViews = [NSHashTable hashTableWithOptions:options];

  NSPointerFunctionsOptions keyOptions =
      (NSPointerFunctionsWeakMemory | NSPointerFunctionsObjectPointerPersonality);
  NSPointerFunctionsOptions valueOptions =
      (NSPointerFunctionsStrongMemory | NSPointerFunctionsObjectPointerPersonality);
  _trackedScrollViews = [NSMapTable mapTableWithKeyOptions:keyOptions valueOptions:valueOptions];

  _headerContentImportance = MDCFlexibleHeaderContentImportanceDefault;
  _statusBarHintCanOverlapHeader = YES;

  _minimumHeight = kFlexibleHeaderDefaultHeight;
  _maximumHeight = kFlexibleHeaderDefaultHeight;
  _visibleShadowOpacity = kDefaultVisibleShadowOpacity;
  _canOverExtend = YES;

  _defaultShadowLayer = [CALayer layer];
  _defaultShadowLayer.shadowColor = [[UIColor blackColor] CGColor];
  _defaultShadowLayer.shadowOffset = CGSizeMake(0, 1.f);
  _defaultShadowLayer.shadowRadius = 4.f;
  _defaultShadowLayer.shadowOpacity = 0;
  _defaultShadowLayer.hidden = YES;
  [self.layer addSublayer:_defaultShadowLayer];

  // Allow for custom shadows to be used.
  _customShadowLayer = [CALayer layer];
  _customShadowLayer.hidden = YES;
  [self.layer addSublayer:_customShadowLayer];

  _contentView = [[UIView alloc] initWithFrame:self.bounds];
  _contentView.autoresizingMask =
      (UIViewAutoresizingFlexibleWidth | UIViewAutoresizingFlexibleHeight);
  [super addSubview:_contentView];

  self.backgroundColor = [UIColor lightGrayColor];
  _defaultShadowLayer.backgroundColor = self.backgroundColor.CGColor;

  self.layer.shadowColor = [[UIColor blackColor] CGColor];
  self.layer.shadowOffset = CGSizeMake(0, 1);
  self.layer.shadowRadius = 4.f;
  self.layer.shadowOpacity = 0;
}

- (void)setVisibleShadowOpacity:(float)visibleShadowOpacity {
  _visibleShadowOpacity = visibleShadowOpacity;
  [self fhv_accumulatorDidChange];
}

- (void)fhv_setShadowLayer:(CALayer *)shadowLayer
    intensityDidChangeBlock:(MDCFlexibleHeaderShadowIntensityChangeBlock)block {
  _shadowIntensityChangeBlock = block;

  // If there is a custom shadow make sure the shadow on self.layer is not visible.
  self.layer.shadowOpacity = 0;
  CALayer *oldShadowLayer = _shadowLayer;
  if (shadowLayer == _shadowLayer) {
    return;
  }
  _shadowLayer = shadowLayer;
  [oldShadowLayer removeFromSuperlayer];
  if (shadowLayer) {
    // When a custom shadow is being used hide the default shadow.
    _defaultShadowLayer.hidden = YES;
    _customShadowLayer.hidden = NO;
    [_customShadowLayer addSublayer:_shadowLayer];
  } else {
    _defaultShadowLayer.hidden = NO;
    _customShadowLayer.hidden = YES;
    _shadowLayer = nil;
  }
}

- (void)setShadowLayer:(CALayer *)shadowLayer {
  [self fhv_setShadowLayer:shadowLayer intensityDidChangeBlock:nil];
}

- (void)setShadowLayer:(CALayer *)shadowLayer
    intensityDidChangeBlock:(MDCFlexibleHeaderShadowIntensityChangeBlock)block {
  [self fhv_setShadowLayer:shadowLayer intensityDidChangeBlock:block];
}

#pragma mark - UIView

- (CGSize)sizeThatFits:(CGSize)size {
  return CGSizeMake(size.width, _minimumHeight);
}

- (void)layoutSubviews {
  [super layoutSubviews];

  [self fhv_updateShadowPath];
  BOOL disableActions = [CATransaction disableActions];
  [CATransaction setDisableActions:YES];
  _defaultShadowLayer.frame = self.bounds;
  _customShadowLayer.frame = self.bounds;
  _shadowLayer.frame = self.bounds;
  [_defaultShadowLayer layoutIfNeeded];
  [_customShadowLayer layoutIfNeeded];
  [_shadowLayer layoutIfNeeded];
  [CATransaction setDisableActions:disableActions];
}

- (void)willMoveToSuperview:(UIView *)newSuperview {
  [super willMoveToSuperview:newSuperview];

  if (newSuperview == self.trackingScrollView) {
    self.transform = CGAffineTransformMakeTranslation(0, self.trackingScrollView.contentOffset.y);
  }
}

- (UIView *)hitTest:(CGPoint)point withEvent:(UIEvent *)event {
  UIView *hitView = [super hitTest:point withEvent:event];

  // Forwards taps to the scroll view.
  if (hitView == self || [_forwardingViews containsObject:hitView]) {
    hitView = _trackingScrollView;
  }

  return hitView;
}

- (void)setFrame:(CGRect)frame {
  [super setFrame:frame];

  if (!_interfaceOrientationIsChanging) {
    [self fhv_updateLayout];
  }
}

#pragma mark - Private (fhv_ prefix)

- (void)fhv_removeInsetsFromScrollView:(UIScrollView *)scrollView {
  if (!scrollView) {
    return;
  }
  if (_sharedWithManyScrollViews) {
    return;  // Never remove our insets from scroll views while the header is being shared.
  }

  MDCFlexibleHeaderScrollViewInfo *info = [_trackedScrollViews objectForKey:scrollView];
  if (!info) {
    return;
  }

  UIEdgeInsets insets = scrollView.contentInset;
  insets.top -= info.injectedTopContentInset;
  info.injectedTopContentInset = 0;
  info.hasInjectedTopContentInset = NO;
  scrollView.contentInset = insets;

  UIEdgeInsets scrollIndicatorInsets = _trackingScrollView.scrollIndicatorInsets;
  scrollIndicatorInsets.top -= info.injectedTopScrollIndicatorInset;
  info.injectedTopScrollIndicatorInset = 0;
  _trackingScrollView.scrollIndicatorInsets = scrollIndicatorInsets;
}

- (MDCFlexibleHeaderScrollViewInfo *)fhv_addInsetsToScrollView:(UIScrollView *)scrollView {
  if (!scrollView) {
    return nil;
  }

  MDCFlexibleHeaderScrollViewInfo *info = [_trackedScrollViews objectForKey:scrollView];
  if (!info) {
    info = [[MDCFlexibleHeaderScrollViewInfo alloc] init];
    [_trackedScrollViews setObject:info forKey:scrollView];
    if (_trackingScrollView == scrollView) {
      _trackingInfo = info;
    }
  }

  if (!info.hasInjectedTopContentInset) {
    UIEdgeInsets insets = scrollView.contentInset;
    insets.top += _maximumHeight;
    info.injectedTopContentInset = _maximumHeight;
    info.hasInjectedTopContentInset = YES;
    scrollView.contentInset = insets;
  }

  // The scroll indicator insets are updated by fhv_accumulatorDidChange and change dynamically with
  // the header.
  return info;
}

- (void)fhv_updateShadowPath {
  UIBezierPath *path =
      [UIBezierPath bezierPathWithRect:CGRectInset(self.bounds, -self.layer.shadowRadius, 0)];
  self.layer.shadowPath = [path CGPath];
}

#pragma mark Typically-used values

// Returns the contentOffset of the tracking scroll view bounded to the range of content offsets
// that will affect the header.
- (CGPoint)fhv_boundedContentOffset {
  // We don't care about rubber banding beyond the bottom of the content.
  return CGPointMake(_trackingScrollView.contentOffset.x,
                     MIN(_trackingScrollView.contentOffset.y, [self fhv_contentOffsetMaxY]));
}

- (CGFloat)fhv_rawTopContentInset {
  return _trackingScrollView.contentInset.top - _trackingInfo.injectedTopContentInset;
}

- (CGFloat)fhv_contentOffsetWithoutInjectedTopInset {
  return _trackingScrollView.contentOffset.y + [self fhv_rawTopContentInset];
}

- (CGFloat)fhv_contentOffsetMaxY {
  return _trackingScrollView.contentSize.height - _trackingScrollView.bounds.size.height;
}

// Returns a value indicating how much the header is overlapping the tracking scroll view's content.
// > 0 overlapping the content
// = 0 attached to top of content
// < 0 the content is below the header
- (CGFloat)fhv_projectedHeaderBottomEdge {
  CGFloat offsetWithoutInset = [self fhv_contentOffsetWithoutInjectedTopInset];
  CGRect projectedFrame = [self convertRect:self.bounds toView:self.trackingScrollView.superview];
  CGFloat frameBottomEdge = CGRectGetMaxY(projectedFrame);
  return frameBottomEdge + offsetWithoutInset;
}

- (CGFloat)fhv_accumulatorMax {
  BOOL shouldCollapseToStatusBar = [self fhv_shouldCollapseToStatusBar];
  return (shouldCollapseToStatusBar ? _minimumHeight - kExpectedStatusBarHeight : _minimumHeight);
}

#pragma mark Logical short forms

- (BOOL)fhv_shouldAllowShifting {
  return self.hidesStatusBarWhenCollapsed && self.statusBarHintCanOverlapHeader;
}

- (BOOL)fhv_shouldCollapseToStatusBar {
  return !self.hidesStatusBarWhenCollapsed && self.statusBarHintCanOverlapHeader;
}

- (BOOL)fhv_canShiftOffscreen {
  return ((_shiftBehavior == MDCFlexibleHeaderShiftBehaviorEnabled ||
           _shiftBehavior == MDCFlexibleHeaderShiftBehaviorEnabledWithStatusBar) &&
          !_trackingScrollView.pagingEnabled);
}

- (BOOL)fhv_isPartiallyShifted {
  return ([self fhv_isDetachedFromTopOfContent] && _shiftAccumulator > 0 &&
          _shiftAccumulator < [self fhv_accumulatorMax]);
}

// The flexible header is "in front of" the content.
- (BOOL)fhv_isDetachedFromTopOfContent {
  // Epsilon here is somewhat large in order to be visually-forgiving for sub-point situations.
  return [self fhv_projectedHeaderBottomEdge] > (CGFloat)0.5;
}

- (BOOL)fhv_isOverExtendingBottom {
  CGFloat bottomEdgeOfScrollView =
      (_trackingScrollView.contentOffset.y + _trackingScrollView.bounds.size.height);
  CGFloat bottomEdgeOfContent =
      (_trackingScrollView.contentSize.height + _trackingScrollView.contentInset.bottom);
  BOOL canOverExtendBottom =
      (_trackingScrollView.contentSize.height > _trackingScrollView.bounds.size.height);
  return (canOverExtendBottom && (bottomEdgeOfScrollView >= bottomEdgeOfContent));
}

#pragma mark Phase Calculation

// Given the current frame, calculates the scroll phase, value, and percentage.
- (void)fhv_recalculatePhase {
  CGRect frame = self.frame;

  if (frame.origin.y < 0) {
    _scrollPhase = MDCFlexibleHeaderScrollPhaseShifting;
    _scrollPhaseValue = frame.origin.y + _minimumHeight;
    CGFloat adjustedHeight = _minimumHeight;
    if ([self fhv_shouldCollapseToStatusBar]) {
      adjustedHeight -= kExpectedStatusBarHeight;
    }
    if (adjustedHeight > 0) {
      _scrollPhasePercentage = -frame.origin.y / adjustedHeight;
    } else {
      _scrollPhasePercentage = 0;
    }

    return;
  }

  _scrollPhaseValue = frame.size.height;

  if (frame.size.height < _maximumHeight) {
    _scrollPhase = MDCFlexibleHeaderScrollPhaseCollapsing;

    CGFloat heightLength = _maximumHeight - _minimumHeight;
    if (heightLength > 0) {
      _scrollPhasePercentage = (frame.size.height - _minimumHeight) / heightLength;
    } else {
      _scrollPhasePercentage = 0;
    }

    return;
  }

  _scrollPhase = MDCFlexibleHeaderScrollPhaseOverExtending;
  if (_maximumHeight > 0) {
    _scrollPhasePercentage = 1 + (frame.size.height - _maximumHeight) / _maximumHeight;
  } else {
    _scrollPhasePercentage = 0;
  }
}

#pragma mark Display Link

// The display link is only active when the user is no longer interacting with the scroll view and
// we'd like to shift the header either on- or off-screen.

#if TARGET_IPHONE_SIMULATOR
- (float)fhv_dragCoefficient {
  if (&UIAnimationDragCoefficient) {
    float coeff = UIAnimationDragCoefficient();
    if (coeff > 1) {
      return coeff;
    }
  }
  return 1;
}
#endif

- (void)fhv_startDisplayLink {
  [self fhv_stopDisplayLink];

  // NOTE: This may cause a retain cycle.
  // cl/129917749
  _shiftAccumulatorDisplayLink =
      [CADisplayLink displayLinkWithTarget:self
                                  selector:@selector(fhv_shiftAccumulatorDisplayLinkDidFire:)];
  [_shiftAccumulatorDisplayLink addToRunLoop:[NSRunLoop mainRunLoop] forMode:NSRunLoopCommonModes];
}

- (void)fhv_stopDisplayLink {
  [_shiftAccumulatorDisplayLink invalidate];
  _shiftAccumulatorDisplayLink = nil;
}

- (void)fhv_shiftAccumulatorDisplayLinkDidFire:(CADisplayLink *)displayLink {
  // Erase any scrollback that was injected into the accumulator by capping it back down.
  _shiftAccumulator = MIN([self fhv_accumulatorMax], _shiftAccumulator);

  CGFloat destination = _wantsToBeHidden ? [self fhv_accumulatorMax] : 0;
  CGFloat distanceToDestination = destination - _shiftAccumulator;

  NSTimeInterval duration = displayLink.duration;

#if TARGET_IPHONE_SIMULATOR
  duration /= [self fhv_dragCoefficient];
#endif

  // This is a simple "force" that's stronger the further we are from the destination.
  _shiftAccumulator += kAttachmentCoefficient * distanceToDestination * duration;
  _shiftAccumulator = MAX(0, MIN([self fhv_accumulatorMax], _shiftAccumulator));

  [_statusBarShifter setOffset:_shiftAccumulator];

  // Have we reached our destination?
  if (fabs(destination - _shiftAccumulator) <= kShiftEpsilon) {
    _shiftAccumulator = destination;

    [self fhv_stopDisplayLink];
  }

  [self fhv_commitAccumulatorToFrame];
}

#pragma mark Shift Accumulator

- (void)fhv_accumulatorDidChange {
  if (!_trackingScrollView) {
    // Set the shadow opacity directly.
    self.layer.shadowOpacity = _visibleShadowOpacity;

    return;
  }

  CGRect frame = self.frame;

  CGFloat frameBottomEdge = [self fhv_projectedHeaderBottomEdge];
  frameBottomEdge = MAX(0, MIN(kShadowScaleLength, frameBottomEdge));

  CGFloat boundedAccumulator = MIN([self fhv_accumulatorMax], _shiftAccumulator);

  CGFloat shadowIntensity;
  if (self.hidesStatusBarWhenCollapsed) {
    // Calculate the desired shadow strength for the offset & accumulator and then take the
    // weakest strength.
    CGFloat accumulator = MAX(0, MIN(kShadowScaleLength, _minimumHeight - boundedAccumulator));
    if (self.isInFrontOfInfiniteContent) {
      // When in front of infinite content we only care to hide the shadow when our header is
      // off-screen.
      shadowIntensity = MAX(0, MIN(1, accumulator / kShadowScaleLength));

    } else {
      // When over non-infinite content we also want to hide the shadow when we're anchored to the
      // top of our content.
      shadowIntensity = MAX(0, MIN(1, MIN(accumulator, frameBottomEdge) / kShadowScaleLength));
    }

  } else if (self.isInFrontOfInfiniteContent) {
    shadowIntensity = 1;

  } else {
    // Adjust the opacity as the bottom edge of the header increasingly overlaps the contents
    shadowIntensity = frameBottomEdge / kShadowScaleLength;
  }
  if (_defaultShadowLayer.hidden && _customShadowLayer.hidden) {
    self.layer.shadowOpacity = (float)(_visibleShadowOpacity * shadowIntensity);
  } else {
    _defaultShadowLayer.shadowOpacity = (float)(_visibleShadowOpacity * shadowIntensity);
  }
  _shadowIntensity = shadowIntensity;
  if (_shadowIntensityChangeBlock) {
    _shadowIntensityChangeBlock(_shadowLayer, _shadowIntensity);
  }

  [_statusBarShifter setOffset:boundedAccumulator];

  // Small performance improvement to not set the hidden property on every scroll tick.
  BOOL isHidden = boundedAccumulator >= _minimumHeight;
  if (isHidden != self.hidden) {
    self.hidden = isHidden;
  }

  UIEdgeInsets scrollIndicatorInsets = _trackingScrollView.scrollIndicatorInsets;
  scrollIndicatorInsets.top -= _trackingInfo.injectedTopScrollIndicatorInset;

  _trackingInfo.injectedTopScrollIndicatorInset = frame.size.height - boundedAccumulator;
  scrollIndicatorInsets.top += _trackingInfo.injectedTopScrollIndicatorInset;

  _trackingScrollView.scrollIndicatorInsets = scrollIndicatorInsets;
}

#pragma mark Layout

- (void)fhv_updateLayout {
  if (!_trackingScrollView) {
    return;
  }

  // We use the content offset to calculate the unclamped height of the frame.
  CGFloat offsetWithoutInset = [self fhv_contentOffsetWithoutInjectedTopInset];
  CGFloat headerHeight = -offsetWithoutInset;

  if (_trackingScrollView.isTracking) {
    [self fhv_stopDisplayLink];
  }

  if (_shiftAccumulatorLastContentOffsetIsValid) {
    // We track the last direction for our target offset behavior.
    CGFloat deltaY = [self fhv_boundedContentOffset].y - _shiftAccumulatorLastContentOffset.y;

    if (_shiftAccumulatorDeltaY * deltaY < 0) {
      // Direction has changed.
      _shiftAccumulatorDeltaY = 0;
    }
    _shiftAccumulatorDeltaY += deltaY;

    // Keeps track of the last direction the user moved their finger in.
    if (_trackingScrollView.isTracking) {
      if (_shiftAccumulatorDeltaY > kDeltaYSlop) {
        _wantsToBeHidden = YES;
      } else if (_shiftAccumulatorDeltaY < -kDeltaYSlop) {
        _wantsToBeHidden = NO;
      }
    }

    if (![self fhv_isOverExtendingBottom] && !_shiftAccumulatorDisplayLink) {
      // When we're not allowed to shift offscreen, only allow the header to shift further
      // on-screen in case it was previously off-screen due to a behavior change.
      if (![self fhv_canShiftOffscreen]) {
        deltaY = MIN(0, deltaY);
      }

      // When scrubbing we only allow the header to shrink and shift off-screen.
      if (self.trackingScrollViewIsBeingScrubbed) {
        deltaY = MAX(0, deltaY);
      }

      // Check if our delta y will cause us to cross the boundary from shrinking to shifting and,
      // if so, cap the deltaY to only the overshoot, otherwise the header will overshift.

      // headerHeight and deltaY are in inverted coordinate spaces, so when we do
      // headerHeight + deltaY we're calculating where the headerHeight was _before_ this update.

      CGFloat previousHeaderHeight = headerHeight + deltaY;

      // Overshoot coming in
      if (headerHeight < _minimumHeight && previousHeaderHeight > _minimumHeight) {
        deltaY = _minimumHeight - headerHeight;

        // Overshoot going out
      } else if (headerHeight > _minimumHeight && previousHeaderHeight < _minimumHeight) {
        deltaY = (headerHeight + deltaY) - _minimumHeight;
      }

      // Calculate the upper bound of the accumulator based on what phase we're in.

      CGFloat upperBound;

      if (headerHeight < 0) {  // Header is shifting while detached from content.
        upperBound = [self fhv_accumulatorMax] + [self fhv_anchorLength];

      } else if (headerHeight < _minimumHeight) {  // Header is shifting while attached to content.
        upperBound = [self fhv_accumulatorMax];

      } else {  // Header is not shifting.
        upperBound = 0;
      }

      // Ensure that we don't lose any deltaY by first capping the accumulator within its valid
      // range.
      _shiftAccumulator = MIN(upperBound, _shiftAccumulator);

      // Accumulate the deltaY.
      _shiftAccumulator = MAX(0, MIN(upperBound, _shiftAccumulator + deltaY));
    }
  }

  CGRect bounds = self.bounds;

  if (_canOverExtend) {
    bounds.size.height = MAX(_minimumHeight, headerHeight);

  } else {
    bounds.size.height = MAX(_minimumHeight, MIN(_maximumHeight, headerHeight));
  }

  self.bounds = bounds;

  [self fhv_commitAccumulatorToFrame];

  _shiftAccumulatorLastContentOffset = [self fhv_boundedContentOffset];
  _shiftAccumulatorLastContentOffsetIsValid = YES;
}

- (CGFloat)fhv_anchorLength {
  switch (_headerContentImportance) {
    case MDCFlexibleHeaderContentImportanceDefault:
      return kMaxAnchorLengthFullSwipe;

    case MDCFlexibleHeaderContentImportanceHigh:
      return kMaxAnchorLengthQuickSwipe;
  }
}

// Commit the current shiftOffscreenAccumulator value to the view's position.
- (void)fhv_commitAccumulatorToFrame {
  CGPoint position = self.center;
  // Offset the frame.
  position.y = -MIN([self fhv_accumulatorMax], _shiftAccumulator);
  position.y += self.bounds.size.height / 2;

  self.center = position;

  [self fhv_accumulatorDidChange];
  [self fhv_recalculatePhase];

  [_statusBarShifter setOffset:_shiftAccumulator];

  [self.delegate flexibleHeaderViewFrameDidChange:self];
}

- (void)fhv_contentOffsetDidChange {
#if DEBUG
  _didAdjustTargetContentOffset = NO;
#endif

  // We generally expect the tracking scroll view to be a sibling to the flexible header, but there
  // are cases where this assumption is always incorrect.
  //
  // Notably, UITableViewController's .view _is_ the tableView, so there is no way to add a flexible
  // header other than as a subview to the scroll view. This is the most common case to which the
  // following logic has been written.
  if (self.superview == self.trackingScrollView) {
    self.transform = CGAffineTransformMakeTranslation(0, self.trackingScrollView.contentOffset.y);

    if (self.superview.subviews.lastObject != self) {
      [self.superview bringSubviewToFront:self];
    }
  }

  // While the interface orientation is rotating we don't respond to any adjustments to the content
  // offset.
  if (_interfaceOrientationIsChanging || _contentInsetsAreChanging ||
      _isChangingStatusBarVisibility) {
    return;
  }

  [self fhv_updateLayout];
}

#pragma mark Gestures

// TODO(#1254): Re-enable sanity check assert on viewDidPan
// This function is a temporary inclusion to stop an assert from triggering on iOS 10.3b until
// we determine the cause. Remove once #1254 is closed.
<<<<<<< HEAD
=======
#if DEBUG
>>>>>>> 02d67c81
static BOOL isRunningiOS10_3OrAbove() {
  static dispatch_once_t onceToken;
  static BOOL isRunningiOS10_3OrAbove;
  dispatch_once(&onceToken, ^{
    NSProcessInfo *info = [NSProcessInfo processInfo];
    if ([info respondsToSelector:@selector(isOperatingSystemAtLeastVersion:)]) {
      isRunningiOS10_3OrAbove = [info isOperatingSystemAtLeastVersion:(NSOperatingSystemVersion){
        .majorVersion = 10,
        .minorVersion = 3,
        .patchVersion = 0,
      }];
    }
  });
  return isRunningiOS10_3OrAbove;
}
<<<<<<< HEAD
=======
#endif
>>>>>>> 02d67c81

#if DEBUG
- (void)fhv_scrollViewDidPan:(UIPanGestureRecognizer *)pan {
  if (pan.state == UIGestureRecognizerStateEnded && [self fhv_canShiftOffscreen]) {
    // You _must_ implement the target content offset method in your UIScrollViewDelegate.
    // Not implementing the target content offset method can allow the status bar to get into an
    // indeterminate state and may cause your app to be rejected.

    // TODO(#1254): Re-enable sanity check assert on viewDidPan
    // To re-enable, remove isRunningiOS10_3OrAbove() function and always assert.
    if (!isRunningiOS10_3OrAbove() ) {
      NSAssert(_didAdjustTargetContentOffset, @"%@ isn't invoking %@'s %@.",
               NSStringFromClass([_trackingScrollView class]), NSStringFromClass([self class]),
               NSStringFromSelector(
                   @selector(trackingScrollViewWillEndDraggingWithVelocity:targetContentOffset:)));
    }
  }
}
#endif

#pragma mark - MDCStatusBarShifterDelegate

- (void)statusBarShifterNeedsStatusBarAppearanceUpdate:(MDCStatusBarShifter *)statusBarShifter {
  // UINavigationController reacts to status bar visibility changes by adjusting the content offset.
  // To counteract this sort of behavior, we forcefully stash the content offset and restore it
  // after updating the status bar appearance.
  _isChangingStatusBarVisibility = YES;
  CGPoint stashedContentOffset = _trackingScrollView.contentOffset;
  [self.delegate flexibleHeaderViewNeedsStatusBarAppearanceUpdate:self];
  [UIView performWithoutAnimation:^{
    _trackingScrollView.contentOffset = stashedContentOffset;
  }];
  _isChangingStatusBarVisibility = NO;
}

- (void)statusBarShifter:(MDCStatusBarShifter *)statusBarShifter
    wantsSnapshotViewAdded:(UIView *)view {
  [self addSubview:view];
}

#pragma mark - Public

- (void)setTrackingScrollView:(UIScrollView *)trackingScrollView {
  if (_trackingScrollView == trackingScrollView) {
    return;
  }

#if DEBUG
  [_trackingScrollView.panGestureRecognizer removeTarget:self
                                                  action:@selector(fhv_scrollViewDidPan:)];
  [trackingScrollView.panGestureRecognizer addTarget:self action:@selector(fhv_scrollViewDidPan:)];

#if 0   // TODO(featherless):
        // https://github.com/material-components/material-components-ios/issues/214
  // Verify existence of a delegate.
  NSAssert(!trackingScrollView || trackingScrollView.delegate,
           @"The provided tracking scroll view %@ has no delegate. Without a delegate, %@ will not"
           @" be able to react to scroll events and may perform incorrectly."
           @" This assertion will only fire in debug builds.",
           NSStringFromClass([trackingScrollView class]),
           NSStringFromClass([self class]));
#endif  // #if 0
#endif  // #if DEBUG

  // If this header is shared by many scroll views then we leave the insets when switching the
  // tracking scroll view.
  [self fhv_removeInsetsFromScrollView:_trackingScrollView];

  BOOL wasTrackingScrollView = _trackingScrollView != nil;

  _trackingScrollView = trackingScrollView;

  _shiftAccumulatorLastContentOffsetIsValid = NO;
  _shiftAccumulatorLastContentOffset = _trackingScrollView.contentOffset;
  _shiftAccumulatorDeltaY = 0;

  _trackingInfo = [_trackedScrollViews objectForKey:_trackingScrollView];
  if (!_sharedWithManyScrollViews || !_trackingInfo) {
    [self fhv_addInsetsToScrollView:_trackingScrollView];
  }
  void (^animate)() = ^{
    [self fhv_updateLayout];
  };
  void (^completion)(BOOL) = ^(BOOL finished) {
    if (!finished) {
      return;
    }

    // When the tracking scroll view is cleared we need a shadow update.
    if (!_trackingScrollView) {
      [self fhv_accumulatorDidChange];
    }
  };
  if (wasTrackingScrollView) {
    [UIView animateWithDuration:kTrackingScrollViewDidChangeAnimationDuration
                     animations:animate
                     completion:completion];
  } else {
    animate();
    completion(YES);
  }
}

- (void)trackingScrollViewDidScroll {
  [self fhv_contentOffsetDidChange];
}

- (void)trackingScrollViewDidEndDraggingWillDecelerate:(BOOL)willDecelerate {
  if (![self fhv_canShiftOffscreen]) {
    _wantsToBeHidden = NO;
  }
  if (!willDecelerate && [self fhv_isPartiallyShifted]) {
    [self fhv_startDisplayLink];
  }
}

- (void)trackingScrollViewDidEndDecelerating {
  if ([self fhv_isPartiallyShifted]) {
    _wantsToBeHidden =
        (_shiftAccumulator >= (1 - kMinimumVisibleProportion) * [self fhv_accumulatorMax]);
    [self fhv_startDisplayLink];
  }
}

- (BOOL)prefersStatusBarHidden {
  return _statusBarShifter.prefersStatusBarHidden;
}

- (BOOL)hidesStatusBarWhenCollapsed {
  return (_shiftBehavior == MDCFlexibleHeaderShiftBehaviorEnabledWithStatusBar &&
          !_trackingScrollView.pagingEnabled);
}

- (void)setstatusBarHintCanOverlapHeader:(BOOL)statusBarHintCanOverlapHeader {
  if (_statusBarHintCanOverlapHeader == statusBarHintCanOverlapHeader) {
    return;
  }
  _statusBarHintCanOverlapHeader = statusBarHintCanOverlapHeader;

  _statusBarShifter.enabled = [self fhv_shouldAllowShifting];

  [self fhv_startDisplayLink];
}

- (void)setShiftBehavior:(MDCFlexibleHeaderShiftBehavior)shiftBehavior {
  shiftBehavior = ShiftBehaviorForCurrentAppContext(shiftBehavior);
  if (_shiftBehavior == shiftBehavior) {
    return;
  }
  BOOL needsShiftOnScreen = (_shiftBehavior != MDCFlexibleHeaderShiftBehaviorDisabled &&
                             shiftBehavior == MDCFlexibleHeaderShiftBehaviorDisabled);
  _shiftBehavior = shiftBehavior;

  _statusBarShifter.enabled = [self fhv_shouldAllowShifting];

  if (needsShiftOnScreen) {
    _wantsToBeHidden = NO;
    [self fhv_startDisplayLink];
  }
}

- (void)setBehavior:(MDCFlexibleHeaderShiftBehavior)behavior {
  self.shiftBehavior = behavior;
}

- (MDCFlexibleHeaderShiftBehavior)behavior {
  return self.shiftBehavior;
}

- (void)changeContentInsets:(MDCFlexibleHeaderChangeContentInsetsBlock)block {
  if (!block) {
    return;
  }
  _contentInsetsAreChanging = YES;
  UIEdgeInsets previousInsets = _trackingScrollView.contentInset;
  block();
  CGFloat delta = _trackingScrollView.contentInset.top - previousInsets.top;
  CGPoint contentOffset = _trackingScrollView.contentOffset;
  contentOffset.y -= delta;  // Keeps the scroll view offset from jumping.
  _trackingScrollView.contentOffset = contentOffset;
  _contentInsetsAreChanging = NO;
}

- (void)interfaceOrientationWillChange {
  NSAssert(!_interfaceOrientationIsChanging, @"Call to %@::%@ not matched by a call to %@.",
           NSStringFromClass([self class]), NSStringFromSelector(_cmd),
           NSStringFromSelector(@selector(interfaceOrientationDidChange)));

  _interfaceOrientationIsChanging = YES;

  [_statusBarShifter interfaceOrientationWillChange];
}

- (void)interfaceOrientationIsChanging {
  NSAssert(_interfaceOrientationIsChanging, @"Call to %@::%@ not matched by a call to %@.",
           NSStringFromClass([self class]), NSStringFromSelector(_cmd),
           NSStringFromSelector(@selector(interfaceOrientationWillChange)));
}

- (void)interfaceOrientationDidChange {
  NSAssert(_interfaceOrientationIsChanging, @"Call to %@::%@ not matched by a call to %@.",
           NSStringFromClass([self class]), NSStringFromSelector(_cmd),
           NSStringFromSelector(@selector(interfaceOrientationWillChange)));

  _interfaceOrientationIsChanging = NO;

  // Ignore any content offset delta that occured as a result of any orientation change.
  _shiftAccumulatorLastContentOffset = [self fhv_boundedContentOffset];

  [self fhv_updateLayout];

  [_statusBarShifter interfaceOrientationDidChange];
}

- (void)viewWillTransitionToSize:(CGSize)size
       withTransitionCoordinator:(id<UIViewControllerTransitionCoordinator>)coordinator {
  [self interfaceOrientationWillChange];
  [coordinator
      animateAlongsideTransition:^(id<UIViewControllerTransitionCoordinatorContext> context) {
        [self interfaceOrientationIsChanging];
      }
      completion:^(id<UIViewControllerTransitionCoordinatorContext> context) {
        [self interfaceOrientationDidChange];
      }];
}

- (void)forwardTouchEventsForView:(UIView *)view {
  [_forwardingViews addObject:view];
}

- (void)stopForwardingTouchEventsForView:(UIView *)view {
  [_forwardingViews removeObject:view];
}

- (void)setMinimumHeight:(CGFloat)minimumHeight {
  if (_minimumHeight == minimumHeight) {
    return;
  }

  _minimumHeight = minimumHeight;

  if (_minimumHeight > _maximumHeight) {
    [self setMaximumHeight:_minimumHeight];
  } else {
    [self fhv_updateLayout];
  }
}

- (void)setMaximumHeight:(CGFloat)maximumHeight {
  if (_maximumHeight == maximumHeight) {
    return;
  }

  CGPoint originalOffset = _trackingScrollView.contentOffset;

  [self fhv_removeInsetsFromScrollView:_trackingScrollView];

  _maximumHeight = maximumHeight;

  CGPoint stashedOffset = _trackingScrollView.contentOffset;
  [self fhv_addInsetsToScrollView:_trackingScrollView];

  // Only restore the content offset if UIScrollView didn't decide to update the content offset for
  // us. Notably, it seems to automatically adjust the content offset in the first runloop in which
  // the scroll view's been created, but not in any further runloops.
  if (CGPointEqualToPoint(stashedOffset, _trackingScrollView.contentOffset)) {
    originalOffset.y = MAX(originalOffset.y, -_trackingScrollView.contentInset.top);
    _trackingScrollView.contentOffset = originalOffset;
  }

  if (_maximumHeight < _minimumHeight) {
    [self setMinimumHeight:_maximumHeight];
  } else {
    [self fhv_updateLayout];
  }
}

- (void)setInFrontOfInfiniteContent:(BOOL)inFrontOfInfiniteContent {
  if (_inFrontOfInfiniteContent == inFrontOfInfiniteContent) {
    return;
  }
  _inFrontOfInfiniteContent = inFrontOfInfiniteContent;

  [self fhv_updateLayout];
}

- (BOOL)trackingScrollViewWillEndDraggingWithVelocity:(CGPoint)velocity
                                  targetContentOffset:(inout CGPoint *)targetContentOffset {
#if DEBUG
  _didAdjustTargetContentOffset = YES;
#endif

  if ([self fhv_canShiftOffscreen]) {
    CGPoint target = *targetContentOffset;

    CGFloat offsetTargetY = target.y + [self fhv_rawTopContentInset];
    CGFloat flexHeight = -offsetTargetY;

    if ([self fhv_canShiftOffscreen] && (0 < flexHeight && flexHeight < _minimumHeight)) {
      // Don't allow the header to be partially visible.
      if (_wantsToBeHidden) {
        target.y = -[self fhv_rawTopContentInset];
      } else {
        target.y = -_minimumHeight - [self fhv_rawTopContentInset];
      }
      *targetContentOffset = target;
      return YES;
    }
  }

  return NO;
}

- (void)trackingScrollWillChangeToScrollView:(UIScrollView *)scrollView {
  MDCFlexibleHeaderScrollViewInfo *info = [_trackedScrollViews objectForKey:scrollView];
  if (!info) {
    info = [self fhv_addInsetsToScrollView:scrollView];

    CGPoint offset = scrollView.contentOffset;
    offset.y -= info.injectedTopContentInset;
    scrollView.contentOffset = offset;
  }

  if (_shiftAccumulator >= [self fhv_accumulatorMax]) {
    // We're shifted off-screen, make sure that this scroll view isn't expecting to show the header.

    CGPoint offset = scrollView.contentOffset;
    CGFloat rawTopInset = scrollView.contentInset.top - info.injectedTopContentInset;
    if (offset.y < -rawTopInset) {
      offset.y = -rawTopInset;
      scrollView.contentOffset = offset;
    }

  } else if (self.trackingScrollView.contentOffset.y != scrollView.contentOffset.y &&
             self.trackingScrollView.contentOffset.y <= 0 && scrollView.contentOffset.y <= 0) {
    // Our content is expanding the header in both columns, let's match up the content offsets so
    // that the header's height won't change.
    CGPoint offset = scrollView.contentOffset;
    offset.y = self.trackingScrollView.contentOffset.y;
    scrollView.contentOffset = offset;
  }
}

- (void)shiftHeaderOnScreenAnimated:(BOOL)animated {
  _wantsToBeHidden = NO;

  if (animated) {
    [self fhv_startDisplayLink];
  } else {
    // Remove any offscreen accumulation.
    _shiftAccumulator = 0;
    [self fhv_commitAccumulatorToFrame];
  }
}

- (void)shiftHeaderOffScreenAnimated:(BOOL)animated {
  _wantsToBeHidden = YES;

  if (animated) {
    [self fhv_startDisplayLink];
  } else {
    // Add offscreen accumulation equal to this header view's size.
    _shiftAccumulator = self.fhv_accumulatorMax;
    [self fhv_commitAccumulatorToFrame];
  }
}

- (void)setContentIsTranslucent:(BOOL)contentIsTranslucent {
  _contentIsTranslucent = contentIsTranslucent;

  // Translucent content means that the status bar shifter should not use snapshotting. Otherwise,
  // stale visual content under the status bar region may be snapshotted.
  _statusBarShifter.snapshottingEnabled = !contentIsTranslucent;
}

@end

@implementation MDCFlexibleHeaderScrollViewInfo
@end<|MERGE_RESOLUTION|>--- conflicted
+++ resolved
@@ -878,10 +878,7 @@
 // TODO(#1254): Re-enable sanity check assert on viewDidPan
 // This function is a temporary inclusion to stop an assert from triggering on iOS 10.3b until
 // we determine the cause. Remove once #1254 is closed.
-<<<<<<< HEAD
-=======
 #if DEBUG
->>>>>>> 02d67c81
 static BOOL isRunningiOS10_3OrAbove() {
   static dispatch_once_t onceToken;
   static BOOL isRunningiOS10_3OrAbove;
@@ -897,10 +894,7 @@
   });
   return isRunningiOS10_3OrAbove;
 }
-<<<<<<< HEAD
-=======
 #endif
->>>>>>> 02d67c81
 
 #if DEBUG
 - (void)fhv_scrollViewDidPan:(UIPanGestureRecognizer *)pan {
