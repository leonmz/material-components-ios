load 'scripts/generated/icons.rb'

Pod::Spec.new do |s|
  s.name         = "MaterialComponents"
  s.version      = "38.1.1"
  s.authors      = "The Material Components authors."
  s.summary      = "A collection of stand-alone production-ready UI libraries focused on design details."
  s.homepage     = "https://github.com/material-components/material-components-ios"
  s.license      = "Apache 2.0"
  s.source       = { :git => "https://github.com/material-components/material-components-ios.git", :tag => "v#{s.version}" }
  s.platform     = :ios
  s.requires_arc = true
  s.ios.deployment_target = '8.0'

  # # Subspec explanation
  #
  # ## Required properties
  #
  # public_header_files  => Exposes our public headers for use in an app target.
  # source_files         => Must include all source required to successfully build the component.
  #
  # ## Optional properties
  #
  # resources        => If your component has a bundle, this property should be an Array
  #                     containing the bundle path as a String.
  #                     NOTE: Do not use resource_bundle property
  #
  # # Template subspec
  #
  #  s.subspec "ComponentName" do |ss|
  #    ss.public_header_files = "components/#{ss.base_name}/src/*.h"
  #    ss.source_files = "components/#{ss.base_name}/src/*.{h,m}", "components/#{ss.base_name}/src/private/*.{h,m}"
  #
  #    # Only if you have a resource bundle
  #    ss.resources = ["components/#{ss.base_name}/src/Material#{ss.base_name}.bundle"]
  #
  #  end
  #

  s.subspec "ActivityIndicator" do |ss|
    ss.subspec "Component" do |sss|
      sss.ios.deployment_target = '8.0'
      sss.public_header_files = "components/#{ss.base_name}/src/*.h"
      sss.source_files = "components/#{ss.base_name}/src/*.{h,m}", "components/#{ss.base_name}/src/private/*.{h,m}"
      sss.resources = ["components/#{ss.base_name}/src/Material#{ss.base_name}.bundle"]

      ss.dependency "MDFInternationalization"
      ss.dependency "MaterialComponents/Palettes"
      ss.dependency "MaterialComponents/private/Application"
    end
    ss.subspec "ColorThemer" do |sss|
      sss.ios.deployment_target = '8.0'
      sss.public_header_files = "components/#{ss.base_name}/src/#{sss.base_name}/*.h"
      sss.source_files = "components/#{ss.base_name}/src/#{sss.base_name}/*.{h,m}"
      sss.dependency "MaterialComponents/ActivityIndicator/Component"
      sss.dependency "MaterialComponents/Themes"
    end
  end

  s.subspec "AnimationTiming" do |ss|
    ss.ios.deployment_target = '8.0'
    ss.public_header_files = "components/#{ss.base_name}/src/*.h"
    ss.source_files = "components/#{ss.base_name}/src/*.{h,m}", "components/#{ss.base_name}/src/private/*.{h,m}"
  end

  s.subspec "AppBar" do |ss|
    ss.subspec "Component" do |sss|
      sss.ios.deployment_target = '8.0'
      sss.public_header_files = "components/#{ss.base_name}/src/*.h"
      sss.source_files = "components/#{ss.base_name}/src/*.{h,m}", "components/#{ss.base_name}/src/private/*.{h,m}"
      sss.resources = ["components/#{ss.base_name}/src/Material#{ss.base_name}.bundle"]

      # Navigation bar contents
      sss.dependency "MaterialComponents/HeaderStackView"
      sss.dependency "MaterialComponents/NavigationBar"
      sss.dependency "MaterialComponents/Typography"
      sss.dependency "MaterialComponents/private/Application"

      # Flexible header + shadow
      sss.dependency "MaterialComponents/FlexibleHeader"
      sss.dependency "MaterialComponents/ShadowElevations"
      sss.dependency "MaterialComponents/ShadowLayer"

      sss.dependency "MDFInternationalization"
      sss.dependency "MaterialComponents/private/Icons/ic_arrow_back"
      sss.dependency "MaterialComponents/private/UIMetrics"
    end
    ss.subspec "ColorThemer" do |sss|
      sss.ios.deployment_target = '8.0'
      sss.public_header_files = "components/#{ss.base_name}/src/#{sss.base_name}/*.h"
      sss.source_files = "components/#{ss.base_name}/src/#{sss.base_name}/*.{h,m}", "components/#{ss.base_name}/src/#{sss.base_name}/private/*.{h,m}"
      sss.dependency "MaterialComponents/AppBar/Component"
      sss.dependency "MaterialComponents/Themes"
    end
  end

  s.subspec "BottomAppBar" do |ss|
    ss.ios.deployment_target = '8.0'
    ss.public_header_files = "components/#{ss.base_name}/src/*.h"
    ss.source_files = "components/#{ss.base_name}/src/*.{h,m}", "components/#{ss.base_name}/src/private/*.{h,m}"

    ss.dependency "MDFInternationalization"
    ss.dependency "MaterialComponents/Buttons"
    ss.dependency "MaterialComponents/NavigationBar"
    ss.dependency "MaterialComponents/private/Math"
  end

  s.subspec "BottomNavigation" do |ss|
    ss.subspec "Component" do |sss|
      sss.ios.deployment_target = '8.0'
      sss.public_header_files = "components/#{ss.base_name}/src/*.h"
      sss.source_files = "components/#{ss.base_name}/src/*.{h,m}", "components/#{ss.base_name}/src/private/*.{h,m}"
      sss.resources = ["components/#{ss.base_name}/src/Material#{ss.base_name}.bundle"]

<<<<<<< HEAD
      sss.dependency "MDFInternationalization"
      sss.dependency "MaterialComponents/ShadowElevations"
      sss.dependency "MaterialComponents/ShadowLayer"
      sss.dependency "MaterialComponents/private/Math"
    end
    ss.subspec "ColorThemer" do |sss|
      sss.ios.deployment_target = '8.0'
      sss.public_header_files = "components/#{ss.base_name}/src/#{sss.base_name}/*.h"
      sss.source_files = "components/#{ss.base_name}/src/#{sss.base_name}/*.{h,m}"
      sss.dependency "MaterialComponents/BottomNavigation/Component"
      sss.dependency "MaterialComponents/Themes"
    end
=======
    ss.dependency "MDFInternationalization"
    ss.dependency "MaterialComponents/ShadowElevations"
    ss.dependency "MaterialComponents/ShadowLayer"
    ss.dependency "MaterialComponents/private/Math"
>>>>>>> 262ccedc
  end

  s.subspec "BottomSheet" do |ss|
    ss.ios.deployment_target = '8.0'
    ss.public_header_files = "components/#{ss.base_name}/src/*.h"
    ss.source_files = "components/#{ss.base_name}/src/*.{h,m}", "components/#{ss.base_name}/src/private/*.{h,m}"

    ss.dependency "MaterialComponents/private/KeyboardWatcher"
    ss.dependency "MaterialComponents/private/Math"
  end

  s.subspec "Buttons" do |ss|
    ss.subspec "Component" do |sss|
      sss.ios.deployment_target = '8.0'
      sss.public_header_files = "components/#{ss.base_name}/src/*.h"
      sss.source_files = "components/#{ss.base_name}/src/*.{h,m}", "components/#{ss.base_name}/src/private/*.{h,m}"

      ss.dependency 'MDFTextAccessibility'
      ss.dependency "MaterialComponents/Ink"
      ss.dependency "MaterialComponents/ShadowElevations"
      ss.dependency "MaterialComponents/ShadowLayer"
      ss.dependency "MaterialComponents/Typography"

      ss.dependency "MaterialComponents/private/Math"
    end
    ss.subspec "ColorThemer" do |sss|
      sss.ios.deployment_target = '8.0'
      sss.public_header_files = "components/#{ss.base_name}/src/#{sss.base_name}/*.h"
      sss.source_files = "components/#{ss.base_name}/src/#{sss.base_name}/*.{h,m}", "components/#{ss.base_name}/src/#{sss.base_name}/private/*.{h,m}"
      sss.dependency "MaterialComponents/Buttons/Component"
      sss.dependency "MaterialComponents/Themes"
    end
    ss.subspec "TitleColorAccessibilityMutator" do |sss|
      sss.ios.deployment_target = '8.0'
      sss.public_header_files = "components/#{ss.base_name}/src/#{sss.base_name}/*.h"
      sss.source_files = "components/#{ss.base_name}/src/#{sss.base_name}/*.{h,m}", "components/#{ss.base_name}/src/#{sss.base_name}/private/*.{h,m}"

      sss.dependency 'MDFTextAccessibility'
      sss.dependency "MaterialComponents/Buttons/Component"
    end

  end

  s.subspec "ButtonBar" do |ss|
    ss.subspec "Component" do |sss|
      sss.ios.deployment_target = '8.0'
      sss.public_header_files = "components/#{ss.base_name}/src/*.h"
      sss.source_files = "components/#{ss.base_name}/src/*.{h,m}", "components/#{ss.base_name}/src/private/*.{h,m}"

      ss.dependency "MDFInternationalization"
      ss.dependency "MaterialComponents/Buttons"
    end
    ss.subspec "ColorThemer" do |sss|
      sss.ios.deployment_target = '8.0'
      sss.public_header_files = "components/#{ss.base_name}/src/#{sss.base_name}/*.h"
      sss.source_files = "components/#{ss.base_name}/src/#{sss.base_name}/*.{h,m}"
      sss.dependency "MaterialComponents/ButtonBar/Component"
      sss.dependency "MaterialComponents/NavigationBar/Component"
      sss.dependency "MaterialComponents/Themes"
    end
  end

  s.subspec "CollectionCells" do |ss|
    ss.ios.deployment_target = '8.0'
    ss.public_header_files = "components/#{ss.base_name}/src/*.h"
    ss.source_files = "components/#{ss.base_name}/src/*.{h,m}", "components/#{ss.base_name}/src/private/*.{h,m}"
    ss.resources = ["components/#{ss.base_name}/src/Material#{ss.base_name}.bundle"]

    ss.framework = "CoreGraphics", "QuartzCore"

    ss.dependency "MDFInternationalization"
    ss.dependency "MaterialComponents/CollectionLayoutAttributes"
    ss.dependency "MaterialComponents/Ink"
    ss.dependency "MaterialComponents/Typography"
    ss.dependency "MaterialComponents/Palettes"
    ss.dependency "MaterialComponents/private/Icons/ic_check"
    ss.dependency "MaterialComponents/private/Icons/ic_check_circle"
    ss.dependency "MaterialComponents/private/Icons/ic_chevron_right"
    ss.dependency "MaterialComponents/private/Icons/ic_info"
    ss.dependency "MaterialComponents/private/Icons/ic_radio_button_unchecked"
    ss.dependency "MaterialComponents/private/Icons/ic_reorder"
    ss.dependency "MaterialComponents/private/Math"
  end

  s.subspec "CollectionLayoutAttributes" do |ss|
    ss.ios.deployment_target = '8.0'
    ss.public_header_files = "components/#{ss.base_name}/src/*.h"
    ss.source_files = "components/#{ss.base_name}/src/*.{h,m}"
  end

  s.subspec "Collections" do |ss|
    ss.ios.deployment_target = '8.0'
    ss.public_header_files = "components/#{ss.base_name}/src/*.h"
    ss.source_files = "components/#{ss.base_name}/src/*.{h,m}", "components/#{ss.base_name}/src/private/*.{h,m}"
    ss.resources = ["components/#{ss.base_name}/src/Material#{ss.base_name}.bundle"]

    ss.framework = "CoreGraphics", "QuartzCore"

    ss.dependency "MaterialComponents/CollectionCells"
    ss.dependency "MaterialComponents/CollectionLayoutAttributes"
    ss.dependency "MaterialComponents/Ink"
    ss.dependency "MaterialComponents/ShadowElevations"
    ss.dependency "MaterialComponents/ShadowLayer"
    ss.dependency "MaterialComponents/Typography"
  end

  s.subspec "Dialogs" do |ss|
    ss.subspec "Component" do |sss|
      sss.ios.deployment_target = '8.0'
      sss.public_header_files = "components/#{ss.base_name}/src/*.h"
      sss.source_files = "components/#{ss.base_name}/src/*.{h,m}", "components/#{ss.base_name}/src/private/*.{h,m}"
      sss.resources = ["components/#{ss.base_name}/src/Material#{ss.base_name}.bundle"]

      sss.dependency "MaterialComponents/Buttons"
      sss.dependency "MaterialComponents/ShadowElevations"
      sss.dependency "MaterialComponents/ShadowLayer"
      sss.dependency "MaterialComponents/private/KeyboardWatcher"
      sss.dependency "MDFInternationalization"
    end
    ss.subspec "ColorThemer" do |sss|
      sss.ios.deployment_target = '8.0'
      sss.public_header_files = "components/#{ss.base_name}/src/#{sss.base_name}/*.h"
      sss.source_files = "components/#{ss.base_name}/src/#{sss.base_name}/*.{h,m}"
      sss.dependency "MaterialComponents/Dialogs/Component"
      sss.dependency "MaterialComponents/Themes"
    end
  end

  s.subspec "FeatureHighlight" do |ss|
    ss.subspec "Component" do |sss|
      sss.ios.deployment_target = '8.0'
      sss.public_header_files = "components/#{ss.base_name}/src/*.h"
      sss.source_files = "components/#{ss.base_name}/src/*.{h,m}", "components/#{ss.base_name}/src/private/*.{h,m}"
      sss.resources = ["components/#{ss.base_name}/src/Material#{ss.base_name}.bundle"]
      sss.dependency "MaterialComponents/private/Math"
      sss.dependency "MaterialComponents/Typography"
      sss.dependency "MDFTextAccessibility"
    end
    ss.subspec "ColorThemer" do |sss|
      sss.ios.deployment_target = '8.0'
      sss.public_header_files = "components/#{ss.base_name}/src/#{sss.base_name}/*.h"
      sss.source_files = "components/#{ss.base_name}/src/#{sss.base_name}/*.{h,m}"
      sss.dependency "MaterialComponents/FeatureHighlight/Component"
      sss.dependency "MaterialComponents/Themes"
    end
  end

  s.subspec "FlexibleHeader" do |ss|
    ss.subspec "Component" do |sss|
      sss.ios.deployment_target = '8.0'
      sss.public_header_files = "components/#{ss.base_name}/src/*.h"
      sss.source_files = "components/#{ss.base_name}/src/*.{h,m}", "components/#{ss.base_name}/src/private/*.{h,m}"
      sss.dependency 'MDFTextAccessibility'
      sss.dependency "MaterialComponents/private/Application"
      sss.dependency "MaterialComponents/private/UIMetrics"
    end
    ss.subspec "ColorThemer" do |sss|
      sss.ios.deployment_target = '8.0'
      sss.public_header_files = "components/#{ss.base_name}/src/#{sss.base_name}/*.h"
      sss.source_files = "components/#{ss.base_name}/src/#{sss.base_name}/*.{h,m}"
      sss.dependency "MaterialComponents/FlexibleHeader/Component"
      sss.dependency "MaterialComponents/Themes"
    end
  end

  s.subspec "HeaderStackView" do |ss|
    ss.subspec "Component" do |sss|
      sss.ios.deployment_target = '8.0'
      sss.public_header_files = "components/#{ss.base_name}/src/*.h"
      sss.source_files = "components/#{ss.base_name}/src/*.{h,m}"
    end
    ss.subspec "ColorThemer" do |sss|
      sss.ios.deployment_target = '8.0'
      sss.public_header_files = "components/#{ss.base_name}/src/#{sss.base_name}/*.h"
      sss.source_files = "components/#{ss.base_name}/src/#{sss.base_name}/*.{h,m}"
      sss.dependency "MaterialComponents/HeaderStackView/Component"
      sss.dependency "MaterialComponents/Themes"
    end
  end

  s.subspec "Ink" do |ss|
    ss.subspec "Component" do |sss|
      sss.ios.deployment_target = '8.0'
      sss.public_header_files = "components/#{ss.base_name}/src/*.h"
      sss.source_files = "components/#{ss.base_name}/src/*.{h,m}", "components/#{ss.base_name}/src/private/*.{h,m}"
    end
    ss.subspec "ColorThemer" do |sss|
      sss.ios.deployment_target = '8.0'
      sss.public_header_files = "components/#{ss.base_name}/src/#{sss.base_name}/*.h"
      sss.source_files = "components/#{ss.base_name}/src/#{sss.base_name}/*.{h,m}"
      sss.dependency "MaterialComponents/Ink/Component"
      sss.dependency "MaterialComponents/Themes"
    end
  end

  s.subspec "MaskedTransition" do |ss|
    ss.ios.deployment_target = '8.0'
    ss.public_header_files = "components/#{ss.base_name}/src/*.h"
    ss.source_files = "components/#{ss.base_name}/src/*.{h,m}", "components/#{ss.base_name}/src/private/*.{h,m}"

    ss.dependency "MotionTransitioning", "~> 4.0"
    ss.dependency "MotionAnimator", "~> 1.0"
    ss.dependency "MotionInterchange", "~> 1.0"
  end

  s.subspec "NavigationBar" do |ss|
    ss.subspec "Component" do |sss|
      sss.ios.deployment_target = '8.0'
      sss.public_header_files = "components/#{ss.base_name}/src/*.h"
      sss.source_files = "components/#{ss.base_name}/src/*.{h,m}"

      # Accessibility Configurator
      sss.dependency "MDFTextAccessibility"

      sss.dependency "MaterialComponents/ButtonBar/Component"
      sss.dependency "MaterialComponents/Typography"

      sss.dependency "MDFInternationalization"
      sss.dependency "MaterialComponents/private/Math"
    end
    ss.subspec "ColorThemer" do |sss|
      sss.ios.deployment_target = '8.0'
      sss.public_header_files = "components/#{ss.base_name}/src/#{sss.base_name}/*.h"
      sss.source_files = "components/#{ss.base_name}/src/#{sss.base_name}/*.{h,m}"
      sss.dependency "MaterialComponents/NavigationBar/Component"
      sss.dependency "MaterialComponents/Themes"
    end
  end

  s.subspec "OverlayWindow" do |ss|
    ss.ios.deployment_target = '8.0'
    ss.public_header_files = "components/#{ss.base_name}/src/*.h"
    ss.source_files = "components/#{ss.base_name}/src/*.{h,m}", "components/#{ss.base_name}/src/private/*.{h,m}"

    ss.dependency "MaterialComponents/private/Application"
  end

  s.subspec "PageControl" do |ss|
    ss.subspec "Component" do |sss|
      sss.ios.deployment_target = '8.0'
      sss.public_header_files = "components/#{ss.base_name}/src/*.h"
      sss.source_files = "components/#{ss.base_name}/src/*.{h,m}", "components/#{ss.base_name}/src/private/*.{h,m}"
      sss.resources = ["components/#{ss.base_name}/src/Material#{ss.base_name}.bundle"]
    end
    ss.subspec "ColorThemer" do |sss|
      sss.ios.deployment_target = '8.0'
      sss.public_header_files = "components/#{ss.base_name}/src/#{sss.base_name}/*.h"
      sss.source_files = "components/#{ss.base_name}/src/#{sss.base_name}/*.{h,m}"
      sss.dependency "MaterialComponents/PageControl/Component"
      sss.dependency "MaterialComponents/Themes"
    end
  end

  s.subspec "Palettes" do |ss|
    ss.ios.deployment_target = '8.0'
    ss.public_header_files = "components/#{ss.base_name}/src/*.h"
    ss.source_files = "components/#{ss.base_name}/src/*.{h,m}", "components/#{ss.base_name}/src/private/*.{h,m}"
  end

  s.subspec "ProgressView" do |ss|
    ss.subspec "Component" do |sss|
      sss.ios.deployment_target = '8.0'
      sss.public_header_files = "components/#{ss.base_name}/src/*.h"
      sss.source_files = "components/#{ss.base_name}/src/*.{h,m}"

      sss.dependency "MDFInternationalization"
      sss.dependency "MaterialComponents/private/Math"
    end
    ss.subspec "ColorThemer" do |sss|
      sss.ios.deployment_target = '8.0'
      sss.public_header_files = "components/#{ss.base_name}/src/#{sss.base_name}/*.h"
      sss.source_files = "components/#{ss.base_name}/src/#{sss.base_name}/*.{h,m}"
      sss.dependency "MaterialComponents/ProgressView/Component"
      sss.dependency "MaterialComponents/Themes"
    end
  end

  s.subspec "ShadowElevations" do |ss|
    ss.ios.deployment_target = '8.0'
    ss.public_header_files = "components/#{ss.base_name}/src/*.h"
    ss.source_files = "components/#{ss.base_name}/src/*.{h,m}"
  end

  s.subspec "ShadowLayer" do |ss|
    ss.ios.deployment_target = '8.0'
    ss.public_header_files = "components/#{ss.base_name}/src/*.h"
    ss.source_files = "components/#{ss.base_name}/src/*.{h,m}"
    ss.dependency "MaterialComponents/ShadowElevations"
  end

  s.subspec "Slider" do |ss|
    ss.subspec "Component" do |sss|
      sss.ios.deployment_target = '8.0'
      sss.public_header_files = "components/#{ss.base_name}/src/*.h"
      sss.source_files = "components/#{ss.base_name}/src/*.{h,m}", "components/#{ss.base_name}/src/private/*.{h,m}"

      sss.dependency "MaterialComponents/private/ThumbTrack"
    end
    ss.subspec "ColorThemer" do |sss|
      sss.ios.deployment_target = '8.0'
      sss.public_header_files = "components/#{ss.base_name}/src/#{sss.base_name}/*.h"
      sss.source_files = "components/#{ss.base_name}/src/#{sss.base_name}/*.{h,m}"
      sss.dependency "MaterialComponents/Slider/Component"
      sss.dependency "MaterialComponents/Themes"
    end
  end

  s.subspec "Snackbar" do |ss|
    ss.ios.deployment_target = '8.0'
    ss.public_header_files = "components/#{ss.base_name}/src/*.h"
    ss.source_files = "components/#{ss.base_name}/src/*.{h,m}", "components/#{ss.base_name}/src/private/*.{h,m}"

    ss.dependency "MaterialComponents/AnimationTiming"
    ss.dependency "MaterialComponents/Buttons"
    ss.dependency "MaterialComponents/OverlayWindow"
    ss.dependency "MaterialComponents/Typography"
    ss.dependency "MaterialComponents/private/Application"
    ss.dependency "MaterialComponents/private/KeyboardWatcher"
    ss.dependency "MaterialComponents/private/Overlay"
  end

  s.subspec "Tabs" do |ss|
    ss.subspec "Component" do |sss|
      sss.ios.deployment_target = '8.0'
      sss.public_header_files = "components/#{ss.base_name}/src/*.h"
      sss.source_files = "components/#{ss.base_name}/src/*.{h,m}", "components/#{ss.base_name}/src/private/*.{h,m}"
      sss.resources = ["components/#{ss.base_name}/src/Material#{ss.base_name}.bundle"]

      sss.dependency "MDFInternationalization"
      sss.dependency "MaterialComponents/AnimationTiming"
      sss.dependency "MaterialComponents/Ink"
      sss.dependency "MaterialComponents/ShadowElevations"
      sss.dependency "MaterialComponents/ShadowLayer"
      sss.dependency "MaterialComponents/Typography"
      sss.dependency "MaterialComponents/private/Math"
    end
    ss.subspec "ColorThemer" do |sss|
      sss.ios.deployment_target = '8.0'
      sss.public_header_files = "components/#{ss.base_name}/src/#{sss.base_name}/*.h"
      sss.source_files = "components/#{ss.base_name}/src/#{sss.base_name}/*.{h,m}"
      sss.dependency "MaterialComponents/Tabs/Component"
      sss.dependency "MaterialComponents/Themes"
    end
  end

  s.subspec "TextFields" do |ss|
    ss.subspec "Component" do |sss|
      sss.ios.deployment_target = '8.0'
      sss.public_header_files = "components/#{ss.base_name}/src/*.h"
      sss.source_files = "components/#{ss.base_name}/src/*.{h,m}", "components/#{ss.base_name}/src/private/*.{h,m}"

      sss.dependency "MaterialComponents/AnimationTiming"
      sss.dependency "MaterialComponents/Palettes"
      sss.dependency "MaterialComponents/Typography"

      sss.dependency "MDFInternationalization"
      sss.dependency "MaterialComponents/private/Math"
      sss.dependency "MDFInternationalization"
    end
    ss.subspec "ColorThemer" do |sss|
      sss.ios.deployment_target = '8.0'
      sss.public_header_files = "components/#{ss.base_name}/src/#{sss.base_name}/*.h"
      sss.source_files = "components/#{ss.base_name}/src/#{sss.base_name}/*.{h,m}"
      sss.dependency "MaterialComponents/TextFields/Component"
      sss.dependency "MaterialComponents/Themes"
    end
  end

  s.subspec "Themes" do |ss|
    ss.ios.deployment_target = '8.0'
    ss.public_header_files = "components/#{ss.base_name}/src/*.h"
    ss.source_files = "components/#{ss.base_name}/src/*.{h,m}", "components/#{ss.base_name}/src/private/*.{h,m}"
  end

  s.subspec "Typography" do |ss|
    ss.ios.deployment_target = '8.0'
    ss.public_header_files = "components/#{ss.base_name}/src/*.h"
    ss.source_files = "components/#{ss.base_name}/src/*.{h,m}", "components/#{ss.base_name}/src/private/*.{h,m}"

    ss.dependency "MaterialComponents/private/Application"
  end

  s.subspec "private" do |pss|

    # Pull in icon dependencies
    # The implementation of this method is generated by running scripts/sync_icons.sh
    # and defined in scripts/generated/icons.rb
    registerIcons(pss)

    pss.subspec "Application" do |ss|
      ss.ios.deployment_target = '8.0'
      ss.public_header_files = "components/private/#{ss.base_name}/src/*.h"
      ss.source_files = "components/private/#{ss.base_name}/src/*.{h,m}"
    end

    pss.subspec "KeyboardWatcher" do |ss|
      ss.ios.deployment_target = '8.0'
      ss.public_header_files = "components/private/#{ss.base_name}/src/*.h"
      ss.source_files = "components/private/#{ss.base_name}/src/*.{h,m}"

      ss.dependency "MaterialComponents/private/Application"
    end

    pss.subspec "Math" do |ss|
      ss.ios.deployment_target = '8.0'
      ss.public_header_files = "components/private/#{ss.base_name}/src/*.h"
      ss.source_files = "components/private/#{ss.base_name}/src/*.{h,m}"
    end

    pss.subspec "Overlay" do |ss|
      ss.ios.deployment_target = '8.0'
      ss.public_header_files = "components/private/#{ss.base_name}/src/*.h"
      ss.source_files = "components/private/#{ss.base_name}/src/*.{h,m}", "components/private/#{ss.base_name}/src/private/*.{h,m}"
    end

    pss.subspec "ShapeLibrary" do |ss|
      ss.ios.deployment_target = '8.0'
      ss.public_header_files = "components/private/#{ss.base_name}/src/*.h"
      ss.source_files = "components/private/#{ss.base_name}/src/*.{h,m}", "components/private/#{ss.base_name}/src/private/*.{h,m}"

      ss.dependency "MaterialComponents/private/Shapes"
      ss.dependency "MaterialComponents/private/Math"
    end

    pss.subspec "Shapes" do |ss|
      ss.ios.deployment_target = '8.0'
      ss.public_header_files = "components/private/#{ss.base_name}/src/*.h"
      ss.source_files = "components/private/#{ss.base_name}/src/*.{h,m}", "components/private/#{ss.base_name}/src/private/*.{h,m}"

      ss.dependency "MaterialComponents/ShadowLayer"
      ss.dependency "MaterialComponents/private/Math"
    end

    pss.subspec "ThumbTrack" do |ss|
      ss.ios.deployment_target = '8.0'
      ss.public_header_files = "components/private/#{ss.base_name}/src/*.h"
      ss.source_files = "components/private/#{ss.base_name}/src/*.{h,m}"

      ss.dependency "MaterialComponents/Ink"
      ss.dependency "MaterialComponents/ShadowElevations"
      ss.dependency "MaterialComponents/ShadowLayer"
      ss.dependency "MaterialComponents/Typography"

      ss.dependency "MDFInternationalization"
      ss.dependency "MaterialComponents/private/Math"
    end

    pss.subspec "UIMetrics" do |ss|
      ss.ios.deployment_target = '8.0'
      ss.public_header_files = "components/private/#{ss.base_name}/src/*.h"
      ss.source_files = "components/private/#{ss.base_name}/src/*.{h,m}", "components/private/#{ss.base_name}/src/private/*.{h,m}"

      ss.dependency "MaterialComponents/private/Application"
    end

  end

end<|MERGE_RESOLUTION|>--- conflicted
+++ resolved
@@ -112,7 +112,6 @@
       sss.source_files = "components/#{ss.base_name}/src/*.{h,m}", "components/#{ss.base_name}/src/private/*.{h,m}"
       sss.resources = ["components/#{ss.base_name}/src/Material#{ss.base_name}.bundle"]
 
-<<<<<<< HEAD
       sss.dependency "MDFInternationalization"
       sss.dependency "MaterialComponents/ShadowElevations"
       sss.dependency "MaterialComponents/ShadowLayer"
@@ -125,12 +124,6 @@
       sss.dependency "MaterialComponents/BottomNavigation/Component"
       sss.dependency "MaterialComponents/Themes"
     end
-=======
-    ss.dependency "MDFInternationalization"
-    ss.dependency "MaterialComponents/ShadowElevations"
-    ss.dependency "MaterialComponents/ShadowLayer"
-    ss.dependency "MaterialComponents/private/Math"
->>>>>>> 262ccedc
   end
 
   s.subspec "BottomSheet" do |ss|
