Pod::Spec.new do |s|
  s.name         = "MaterialComponents"
<<<<<<< HEAD
  s.version      = "2.0.2"
  s.authors      = { "Apple platform engineering at Google" => "appleplatforms@google.com" }
=======
  s.version      = "2.0.3"
  s.authors      = { 'Apple platform engineering at Google' => 'appleplatforms@google.com' }
>>>>>>> d1630da8
  s.summary      = "A collection of stand-alone production-ready UI libraries focused on design details."
  s.homepage     = "https://github.com/google/material-components-ios"
  s.license      = "Apache 2.0"
  s.source       = { :git => "https://github.com/google/material-components-ios.git", :tag => s.version.to_s }
  s.platform     = :ios, "7.0"
  s.requires_arc = true

  # # Subspec explanation
  #
  # ## Required properties
  #
  # public_header_files  => Exposes our public headers for use in an app target.
  # source_files         => Must include all source required to successfully build the component.
  # header_mappings_dir  => Must be "components/#{ss.base_name}/src/*". Flattens the headers into one directory.
  #
  # ## Optional properties
  #
  # resource_bundles     => If your component has a bundle, add a dictionary mapping from the bundle
  #                         name to the bundle path.
  #
  # # Template subspec
  #
  #  s.subspec "ComponentName" do |ss|
  #    ss.public_header_files = "components/#{ss.base_name}/src/*.h"
  #    ss.source_files = "components/#{ss.base_name}/src/*.{h,m}", "components/#{ss.base_name}/src/private/*.{h,m}"
  #    ss.header_mappings_dir = "components/#{ss.base_name}/src/*"
  #
  #    # Only if you have a resource bundle
  #    ss.resource_bundles = {
  #      "Material#{ss.base_name}" => ["components/#{ss.base_name}/Material#{ss.base_name}.bundle/*"]
  #    }
  #  end
  #

<<<<<<< HEAD
  s.subspec "AppBar" do |ss|
    ss.public_header_files = "components/#{ss.base_name}/src/*.h"
    ss.source_files = "components/#{ss.base_name}/src/*.{h,m}", "components/#{ss.base_name}/src/private/*.{h,m}"
    ss.header_mappings_dir = "components/#{ss.base_name}/src/*"

    # Navigation bar contents
    ss.dependency "MaterialComponents/HeaderStackView"
    ss.dependency "MaterialComponents/NavigationBar"
    ss.dependency "MaterialComponents/Typography"
    
    # Flexible header + shadow
    ss.dependency "MaterialComponents/FlexibleHeader"
    ss.dependency "MaterialComponents/ShadowElevations"
    ss.dependency "MaterialComponents/ShadowLayer"
  end

  s.subspec "Buttons" do |ss|
    ss.public_header_files = "components/#{ss.base_name}/src/*.h"
    ss.source_files = "components/#{ss.base_name}/src/*.{h,m}", "components/#{ss.base_name}/src/privateWasCapitalPrivate/*.{h,m}"
    ss.header_mappings_dir = "components/#{ss.base_name}/src/*"

    ss.dependency "MaterialComponents/Ink"
    ss.dependency "MaterialComponents/ShadowElevations"
    ss.dependency "MaterialComponents/ShadowLayer"
    ss.dependency "MaterialComponents/Typography"
  end

  s.subspec "ButtonBar" do |ss|
    ss.public_header_files = "components/#{ss.base_name}/src/*.h"
    ss.source_files = "components/#{ss.base_name}/src/*.{h,m}"
    ss.header_mappings_dir = "components/#{ss.base_name}/src/*"
=======
  s.subspec 'Buttons' do |ss|
    ss.public_header_files = 'components/Buttons/src/*.h'
    ss.source_files = 'components/Buttons/src/*.{h,m}', 'components/Buttons/src/private/*.{h,m}'
    ss.header_mappings_dir = 'components/Buttons/src/*'
    ss.dependency 'MaterialComponents/Ink'
    ss.dependency 'MaterialComponents/ShadowElevations'
    ss.dependency 'MaterialComponents/ShadowLayer'
    ss.dependency 'MaterialComponents/Typography'
>>>>>>> d1630da8
  end

  s.subspec "FlexibleHeader" do |ss|
    ss.public_header_files = "components/#{ss.base_name}/src/*.h"
    ss.source_files = "components/#{ss.base_name}/src/*.{h,m}", "components/#{ss.base_name}/src/private/*.{h,m}"
    ss.header_mappings_dir = "components/#{ss.base_name}/src/*"
  end

  s.subspec "HeaderStackView" do |ss|
    ss.public_header_files = "components/#{ss.base_name}/src/*.h"
    ss.source_files = "components/#{ss.base_name}/src/*.{h,m}"
    ss.header_mappings_dir = "components/#{ss.base_name}/src/*"
  end

  s.subspec "Ink" do |ss|
    ss.public_header_files = "components/#{ss.base_name}/src/*.h"
    ss.source_files = "components/#{ss.base_name}/src/*.{h,m}", "components/#{ss.base_name}/src/private/*.{h,m}"
    ss.header_mappings_dir = "components/#{ss.base_name}/src/*"
  end

  s.subspec "NavigationBar" do |ss|
    ss.public_header_files = "components/#{ss.base_name}/src/*.h"
    ss.source_files = "components/#{ss.base_name}/src/*.{h,m}"
    ss.header_mappings_dir = "components/#{ss.base_name}/src/*"

    ss.dependency "MaterialComponents/ButtonBar"
    ss.dependency "MaterialComponents/Typography"
  end

  s.subspec "PageControl" do |ss|
    ss.public_header_files = "components/#{ss.base_name}/src/*.h"
    ss.source_files = "components/#{ss.base_name}/src/*.{h,m}", "components/#{ss.base_name}/src/private/*.{h,m}"
    ss.header_mappings_dir = "components/#{ss.base_name}/src/*"
    ss.resource_bundles = {
      "Material#{ss.base_name}" => ["components/#{ss.base_name}/src/Material#{ss.base_name}.bundle/*"]
    }
  end

  s.subspec "ScrollViewDelegateMultiplexer" do |ss|
    ss.public_header_files = "components/#{ss.base_name}/src/*.h"
    ss.source_files = "components/#{ss.base_name}/src/*.{h,m}"
    ss.header_mappings_dir = "components/#{ss.base_name}/src/*"
  end

  s.subspec "ShadowElevations" do |ss|
    ss.public_header_files = "components/#{ss.base_name}/src/*.h"
    ss.source_files = "components/#{ss.base_name}/src/*.{h,m}"
    ss.header_mappings_dir = "components/#{ss.base_name}/src/*"
  end

  s.subspec "ShadowLayer" do |ss|
    ss.public_header_files = "components/#{ss.base_name}/src/*.h"
    ss.source_files = "components/#{ss.base_name}/src/*.{h,m}"
    ss.header_mappings_dir = "components/#{ss.base_name}/src/*"
  end

  s.subspec "Slider" do |ss|
    ss.public_header_files = "components/#{ss.base_name}/src/*.h"
    ss.source_files = "components/#{ss.base_name}/src/*.{h,m}", "components/#{ss.base_name}/src/private/*.{h,m}"
    ss.header_mappings_dir = "components/#{ss.base_name}/src/*"

    ss.dependency "MaterialComponents/private/ThumbTrack"
  end

  s.subspec "SpritedAnimationView" do |ss|
    ss.public_header_files = "components/#{ss.base_name}/src/*.h"
    ss.source_files = "components/#{ss.base_name}/src/*.{h,m}"
    ss.header_mappings_dir = "components/#{ss.base_name}/src/*"
  end

  s.subspec "Switch" do |ss|
    ss.public_header_files = "components/#{ss.base_name}/src/*.h"
    ss.source_files = "components/#{ss.base_name}/src/*.{h,m}"
    ss.header_mappings_dir = "components/#{ss.base_name}/src/*"
    ss.resource_bundles = {
      "Material#{ss.base_name}" => ["components/#{ss.base_name}/src/Material#{ss.base_name}.bundle/*"]
    }

    ss.dependency "MaterialComponents/private/ThumbTrack"
  end

<<<<<<< HEAD
  s.subspec "Typography" do |ss|
    ss.public_header_files = "components/#{ss.base_name}/src/*.h"
    ss.source_files = "components/#{ss.base_name}/src/*.{h,m}", "components/#{ss.base_name}/src/privateWasCapitalPrivate/*.{h,m}"
    ss.header_mappings_dir = "components/#{ss.base_name}/src/*"
    ss.framework = "CoreText"
=======
  s.subspec 'Typography' do |ss|
    ss.public_header_files = 'components/Typography/src/*.h'
    ss.source_files = 'components/Typography/src/*.{h,m}', 'components/Typography/src/Private/*.{h,m}'
    ss.header_mappings_dir = 'components/Typography/src/*'
    ss.framework = 'CoreText'
>>>>>>> d1630da8

    ss.resource_bundles = {
      "Material#{ss.base_name}" => ["components/#{ss.base_name}/src/Material#{ss.base_name}.bundle/*"]
    }
    ss.framework = "CoreText"
  end

  s.subspec "private" do |pss|

    pss.subspec "Color" do |ss|
      ss.public_header_files = "components/private/#{ss.base_name}/src/*.h"
      ss.source_files = "components/private/#{ss.base_name}/src/*.{h,m}"
      ss.header_mappings_dir = "components/private/#{ss.base_name}/src/*"
    end

    pss.subspec "ThumbTrack" do |ss|
      ss.public_header_files = "components/private/#{ss.base_name}/src/*.h"
      ss.source_files = "components/private/#{ss.base_name}/src/*.{h,m}"
      ss.header_mappings_dir = "components/private/#{ss.base_name}/src/*"

      ss.dependency "MaterialComponents/ShadowElevations"
      ss.dependency "MaterialComponents/ShadowLayer"
      ss.dependency "MaterialComponents/private/Color"
    end

  end

end<|MERGE_RESOLUTION|>--- conflicted
+++ resolved
@@ -1,12 +1,7 @@
 Pod::Spec.new do |s|
   s.name         = "MaterialComponents"
-<<<<<<< HEAD
-  s.version      = "2.0.2"
-  s.authors      = { "Apple platform engineering at Google" => "appleplatforms@google.com" }
-=======
   s.version      = "2.0.3"
   s.authors      = { 'Apple platform engineering at Google' => 'appleplatforms@google.com' }
->>>>>>> d1630da8
   s.summary      = "A collection of stand-alone production-ready UI libraries focused on design details."
   s.homepage     = "https://github.com/google/material-components-ios"
   s.license      = "Apache 2.0"
@@ -41,7 +36,6 @@
   #  end
   #
 
-<<<<<<< HEAD
   s.subspec "AppBar" do |ss|
     ss.public_header_files = "components/#{ss.base_name}/src/*.h"
     ss.source_files = "components/#{ss.base_name}/src/*.{h,m}", "components/#{ss.base_name}/src/private/*.{h,m}"
@@ -60,7 +54,7 @@
 
   s.subspec "Buttons" do |ss|
     ss.public_header_files = "components/#{ss.base_name}/src/*.h"
-    ss.source_files = "components/#{ss.base_name}/src/*.{h,m}", "components/#{ss.base_name}/src/privateWasCapitalPrivate/*.{h,m}"
+    ss.source_files = "components/#{ss.base_name}/src/*.{h,m}", "components/#{ss.base_name}/src/private/*.{h,m}"
     ss.header_mappings_dir = "components/#{ss.base_name}/src/*"
 
     ss.dependency "MaterialComponents/Ink"
@@ -73,16 +67,6 @@
     ss.public_header_files = "components/#{ss.base_name}/src/*.h"
     ss.source_files = "components/#{ss.base_name}/src/*.{h,m}"
     ss.header_mappings_dir = "components/#{ss.base_name}/src/*"
-=======
-  s.subspec 'Buttons' do |ss|
-    ss.public_header_files = 'components/Buttons/src/*.h'
-    ss.source_files = 'components/Buttons/src/*.{h,m}', 'components/Buttons/src/private/*.{h,m}'
-    ss.header_mappings_dir = 'components/Buttons/src/*'
-    ss.dependency 'MaterialComponents/Ink'
-    ss.dependency 'MaterialComponents/ShadowElevations'
-    ss.dependency 'MaterialComponents/ShadowLayer'
-    ss.dependency 'MaterialComponents/Typography'
->>>>>>> d1630da8
   end
 
   s.subspec "FlexibleHeader" do |ss|
@@ -164,19 +148,11 @@
     ss.dependency "MaterialComponents/private/ThumbTrack"
   end
 
-<<<<<<< HEAD
   s.subspec "Typography" do |ss|
     ss.public_header_files = "components/#{ss.base_name}/src/*.h"
-    ss.source_files = "components/#{ss.base_name}/src/*.{h,m}", "components/#{ss.base_name}/src/privateWasCapitalPrivate/*.{h,m}"
+    ss.source_files = "components/#{ss.base_name}/src/*.{h,m}", "components/#{ss.base_name}/src/private/*.{h,m}"
     ss.header_mappings_dir = "components/#{ss.base_name}/src/*"
     ss.framework = "CoreText"
-=======
-  s.subspec 'Typography' do |ss|
-    ss.public_header_files = 'components/Typography/src/*.h'
-    ss.source_files = 'components/Typography/src/*.{h,m}', 'components/Typography/src/Private/*.{h,m}'
-    ss.header_mappings_dir = 'components/Typography/src/*'
-    ss.framework = 'CoreText'
->>>>>>> d1630da8
 
     ss.resource_bundles = {
       "Material#{ss.base_name}" => ["components/#{ss.base_name}/src/Material#{ss.base_name}.bundle/*"]
