--- conflicted
+++ resolved
@@ -112,7 +112,7 @@
       sss.source_files = "components/#{ss.base_name}/src/*.{h,m}", "components/#{ss.base_name}/src/private/*.{h,m}"
       sss.resources = ["components/#{ss.base_name}/src/Material#{ss.base_name}.bundle"]
 
-<<<<<<< HEAD
+      sss.dependency "MDFInternationalization"
       sss.dependency "MaterialComponents/ShadowElevations"
       sss.dependency "MaterialComponents/ShadowLayer"
     end
@@ -123,11 +123,6 @@
       sss.dependency "MaterialComponents/BottomNavigation/Component"
       sss.dependency "MaterialComponents/Themes"
     end
-=======
-    ss.dependency "MDFInternationalization"
-    ss.dependency "MaterialComponents/ShadowElevations"
-    ss.dependency "MaterialComponents/ShadowLayer"
->>>>>>> 4cabc654
   end
 
   s.subspec "BottomSheet" do |ss|
