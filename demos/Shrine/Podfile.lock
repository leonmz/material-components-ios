--- conflicted
+++ resolved
@@ -1,21 +1,4 @@
 PODS:
-<<<<<<< HEAD
-  - MaterialComponents (1.0.1):
-    - MaterialComponents/Buttons (= 1.0.1)
-    - MaterialComponents/FlexibleHeader (= 1.0.1)
-    - MaterialComponents/HeaderStackView (= 1.0.1)
-    - MaterialComponents/Ink (= 1.0.1)
-    - MaterialComponents/PageControl (= 1.0.1)
-    - MaterialComponents/private (= 1.0.1)
-    - MaterialComponents/ScrollViewDelegateMultiplexer (= 1.0.1)
-    - MaterialComponents/ShadowElevations (= 1.0.1)
-    - MaterialComponents/ShadowLayer (= 1.0.1)
-    - MaterialComponents/Slider (= 1.0.1)
-    - MaterialComponents/SpritedAnimationView (= 1.0.1)
-    - MaterialComponents/Switch (= 1.0.1)
-    - MaterialComponents/Typography (= 1.0.1)
-  - MaterialComponents/Buttons (1.0.1):
-=======
   - MaterialComponents (2.0.0):
     - MaterialComponents/Buttons (= 2.0.0)
     - MaterialComponents/FlexibleHeader (= 2.0.0)
@@ -31,34 +14,10 @@
     - MaterialComponents/Switch (= 2.0.0)
     - MaterialComponents/Typography (= 2.0.0)
   - MaterialComponents/Buttons (2.0.0):
->>>>>>> b17afdc3
     - MaterialComponents/Ink
     - MaterialComponents/ShadowElevations
     - MaterialComponents/ShadowLayer
     - MaterialComponents/Typography
-<<<<<<< HEAD
-  - MaterialComponents/FlexibleHeader (1.0.1)
-  - MaterialComponents/HeaderStackView (1.0.1)
-  - MaterialComponents/Ink (1.0.1)
-  - MaterialComponents/PageControl (1.0.1)
-  - MaterialComponents/private (1.0.1):
-    - MaterialComponents/private/Color (= 1.0.1)
-    - MaterialComponents/private/ThumbTrack (= 1.0.1)
-  - MaterialComponents/private/Color (1.0.1)
-  - MaterialComponents/private/ThumbTrack (1.0.1):
-    - MaterialComponents/private/Color
-    - MaterialComponents/ShadowElevations
-    - MaterialComponents/ShadowLayer
-  - MaterialComponents/ScrollViewDelegateMultiplexer (1.0.1)
-  - MaterialComponents/ShadowElevations (1.0.1)
-  - MaterialComponents/ShadowLayer (1.0.1)
-  - MaterialComponents/Slider (1.0.1):
-    - MaterialComponents/private/ThumbTrack
-  - MaterialComponents/SpritedAnimationView (1.0.1)
-  - MaterialComponents/Switch (1.0.1):
-    - MaterialComponents/private/ThumbTrack
-  - MaterialComponents/Typography (1.0.1)
-=======
   - MaterialComponents/FlexibleHeader (2.0.0)
   - MaterialComponents/HeaderStackView (2.0.0)
   - MaterialComponents/Ink (2.0.0)
@@ -80,7 +39,6 @@
   - MaterialComponents/Switch (2.0.0):
     - MaterialComponents/private/ThumbTrack
   - MaterialComponents/Typography (2.0.0)
->>>>>>> b17afdc3
 
 DEPENDENCIES:
   - MaterialComponents (from `../../`)
@@ -90,10 +48,6 @@
     :path: ../../
 
 SPEC CHECKSUMS:
-<<<<<<< HEAD
-  MaterialComponents: 32b38943bbc69bb9c623f211ba46473e1d4c945b
-=======
   MaterialComponents: 0156dc9807958b0d086373fe58986210fe08e997
->>>>>>> b17afdc3
 
 COCOAPODS: 0.39.0