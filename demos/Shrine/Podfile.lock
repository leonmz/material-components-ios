--- conflicted
+++ resolved
@@ -117,10 +117,6 @@
     :path: ../../
 
 SPEC CHECKSUMS:
-<<<<<<< HEAD
-  MaterialComponents: 05ef69c4a587807e029cb94e69868f1779ff25f5
-=======
   MaterialComponents: 849539c9fd0561ea31475c0c0e66232298ea365b
->>>>>>> 65f43009
 
 COCOAPODS: 0.39.0