--- conflicted
+++ resolved
@@ -40,22 +40,6 @@
   - MaterialComponents/NavigationBar (2.2.0):
     - MaterialComponents/ButtonBar
     - MaterialComponents/Typography
-<<<<<<< HEAD
-  - MaterialComponents/PageControl (2.1.1)
-  - MaterialComponents/private (2.1.1):
-    - MaterialComponents/private/Color (= 2.1.1)
-    - MaterialComponents/private/Icons (= 2.1.1)
-    - MaterialComponents/private/ThumbTrack (= 2.1.1)
-  - MaterialComponents/private/Color (2.1.1)
-  - MaterialComponents/private/Icons (2.1.1):
-    - MaterialComponents/private/Icons/Base (= 2.1.1)
-    - MaterialComponents/private/Icons/ic_arrow_back (= 2.1.1)
-  - MaterialComponents/private/Icons/Base (2.1.1)
-  - MaterialComponents/private/Icons/ic_arrow_back (2.1.1):
-    - MaterialComponents/private/Icons/Base
-  - MaterialComponents/private/ThumbTrack (2.1.1):
-    - MaterialComponents/Ink
-=======
   - MaterialComponents/PageControl (2.2.0)
   - MaterialComponents/private (2.2.0):
     - MaterialComponents/private/Color (= 2.2.0)
@@ -69,32 +53,21 @@
   - MaterialComponents/private/Icons/ic_arrow_back (2.2.0):
     - MaterialComponents/private/Icons/Base
   - MaterialComponents/private/ThumbTrack (2.2.0):
->>>>>>> f2fc9c67
+    - MaterialComponents/Ink
     - MaterialComponents/private/Color
     - MaterialComponents/ShadowElevations
     - MaterialComponents/ShadowLayer
   - MaterialComponents/RobotoFontLoader (2.2.0):
     - MaterialComponents/FontDiskLoader
-<<<<<<< HEAD
-  - MaterialComponents/ScrollViewDelegateMultiplexer (2.1.1)
-  - MaterialComponents/ShadowElevations (2.1.1)
-  - MaterialComponents/ShadowLayer (2.1.1)
-  - MaterialComponents/Slider (2.1.1):
-=======
   - MaterialComponents/ScrollViewDelegateMultiplexer (2.2.0)
   - MaterialComponents/ShadowElevations (2.2.0)
   - MaterialComponents/ShadowLayer (2.2.0)
   - MaterialComponents/Slider (2.2.0):
->>>>>>> f2fc9c67
     - MaterialComponents/private/ThumbTrack
   - MaterialComponents/SpritedAnimationView (2.2.0)
   - MaterialComponents/Switch (2.2.0):
     - MaterialComponents/private/ThumbTrack
-<<<<<<< HEAD
-  - MaterialComponents/Typography (2.1.1):
-=======
   - MaterialComponents/Typography (2.2.0):
->>>>>>> f2fc9c67
     - MaterialComponents/RobotoFontLoader
 
 DEPENDENCIES:
@@ -105,10 +78,6 @@
     :path: ../../
 
 SPEC CHECKSUMS:
-<<<<<<< HEAD
-  MaterialComponents: b8da2ce0264e9771263b9d97b375b8765b307a5d
-=======
-  MaterialComponents: 9fdb2668f6d8d8318f4cd814db1c7933dd5096f8
->>>>>>> f2fc9c67
+  MaterialComponents: 430d2fef9fb7d317fde2cada326fe6ed5b1ef1b9
 
 COCOAPODS: 0.39.0