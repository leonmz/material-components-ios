--- conflicted
+++ resolved
@@ -1,24 +1,4 @@
 PODS:
-<<<<<<< HEAD
-  - MaterialComponents (2.0.4):
-    - MaterialComponents/AppBar (= 2.0.4)
-    - MaterialComponents/ButtonBar (= 2.0.4)
-    - MaterialComponents/Buttons (= 2.0.4)
-    - MaterialComponents/FlexibleHeader (= 2.0.4)
-    - MaterialComponents/HeaderStackView (= 2.0.4)
-    - MaterialComponents/Ink (= 2.0.4)
-    - MaterialComponents/NavigationBar (= 2.0.4)
-    - MaterialComponents/PageControl (= 2.0.4)
-    - MaterialComponents/private (= 2.0.4)
-    - MaterialComponents/ScrollViewDelegateMultiplexer (= 2.0.4)
-    - MaterialComponents/ShadowElevations (= 2.0.4)
-    - MaterialComponents/ShadowLayer (= 2.0.4)
-    - MaterialComponents/Slider (= 2.0.4)
-    - MaterialComponents/SpritedAnimationView (= 2.0.4)
-    - MaterialComponents/Switch (= 2.0.4)
-    - MaterialComponents/Typography (= 2.0.4)
-  - MaterialComponents/AppBar (2.0.4):
-=======
   - MaterialComponents (2.1.0):
     - MaterialComponents/AppBar (= 2.1.0)
     - MaterialComponents/ButtonBar (= 2.1.0)
@@ -37,50 +17,18 @@
     - MaterialComponents/Switch (= 2.1.0)
     - MaterialComponents/Typography (= 2.1.0)
   - MaterialComponents/AppBar (2.1.0):
->>>>>>> eaec9391
     - MaterialComponents/FlexibleHeader
     - MaterialComponents/HeaderStackView
     - MaterialComponents/NavigationBar
     - MaterialComponents/ShadowElevations
     - MaterialComponents/ShadowLayer
     - MaterialComponents/Typography
-<<<<<<< HEAD
-  - MaterialComponents/ButtonBar (2.0.4)
-  - MaterialComponents/Buttons (2.0.4):
-=======
   - MaterialComponents/ButtonBar (2.1.0)
   - MaterialComponents/Buttons (2.1.0):
->>>>>>> eaec9391
     - MaterialComponents/Ink
     - MaterialComponents/ShadowElevations
     - MaterialComponents/ShadowLayer
     - MaterialComponents/Typography
-<<<<<<< HEAD
-  - MaterialComponents/FlexibleHeader (2.0.4)
-  - MaterialComponents/HeaderStackView (2.0.4)
-  - MaterialComponents/Ink (2.0.4)
-  - MaterialComponents/NavigationBar (2.0.4):
-    - MaterialComponents/ButtonBar
-    - MaterialComponents/Typography
-  - MaterialComponents/PageControl (2.0.4)
-  - MaterialComponents/private (2.0.4):
-    - MaterialComponents/private/Color (= 2.0.4)
-    - MaterialComponents/private/ThumbTrack (= 2.0.4)
-  - MaterialComponents/private/Color (2.0.4)
-  - MaterialComponents/private/ThumbTrack (2.0.4):
-    - MaterialComponents/private/Color
-    - MaterialComponents/ShadowElevations
-    - MaterialComponents/ShadowLayer
-  - MaterialComponents/ScrollViewDelegateMultiplexer (2.0.4)
-  - MaterialComponents/ShadowElevations (2.0.4)
-  - MaterialComponents/ShadowLayer (2.0.4)
-  - MaterialComponents/Slider (2.0.4):
-    - MaterialComponents/private/ThumbTrack
-  - MaterialComponents/SpritedAnimationView (2.0.4)
-  - MaterialComponents/Switch (2.0.4):
-    - MaterialComponents/private/ThumbTrack
-  - MaterialComponents/Typography (2.0.4)
-=======
   - MaterialComponents/FlexibleHeader (2.1.0)
   - MaterialComponents/HeaderStackView (2.1.0)
   - MaterialComponents/Ink (2.1.0)
@@ -105,7 +53,6 @@
   - MaterialComponents/Switch (2.1.0):
     - MaterialComponents/private/ThumbTrack
   - MaterialComponents/Typography (2.1.0)
->>>>>>> eaec9391
 
 DEPENDENCIES:
   - MaterialComponents (from `../../`)
@@ -115,10 +62,6 @@
     :path: ../../
 
 SPEC CHECKSUMS:
-<<<<<<< HEAD
-  MaterialComponents: e687e69d5e52183a5a87ddf68b8f00566a43307b
-=======
   MaterialComponents: 325e36b679b804988d7da12434215a760af85b06
->>>>>>> eaec9391
 
 COCOAPODS: 0.39.0