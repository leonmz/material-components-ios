--- conflicted
+++ resolved
@@ -4,8 +4,6 @@
 ##### Enhancements
 ##### Bug Fixes
 
-<<<<<<< HEAD
-=======
 ## 2.0.0
 
 ##### Breaking
@@ -76,7 +74,6 @@
 * [Typography] Add CoreText dependency.
 
 
->>>>>>> b17afdc3
 ## 1.0.1
 
 ##### Enhancements
