--- conflicted
+++ resolved
@@ -3,14 +3,12 @@
 ##### Breaking
 
 ##### Enhancements
-
-<<<<<<< HEAD
 * [FlexibleHeader] Add tests for basic tracking scroll view contract.
 * Moved all example resources into a examples/resources/ directory by convention.
 * [FlexibleHeader] Add sizeThatFits contract tests.
 * Touching up the community.md doc.
 * Editing pass at community.md.
-=======
+
 ##### Bug Fixes
 
 ## 2.0.1
@@ -18,7 +16,6 @@
 ##### Breaking
 ##### Enhancements
   * Removed unused files: podfile.lock
->>>>>>> 936d9f1a
 
 ##### Bug Fixes
 
