## In progress since last release

##### Breaking

##### Enhancements
<<<<<<< HEAD
* [FlexibleHeader] Add tests for basic tracking scroll view contract.
* Moved all example resources into a examples/resources/ directory by convention.
* [FlexibleHeader] Add sizeThatFits contract tests.
* Touching up the community.md doc.
* Editing pass at community.md.
=======
 * Renamed the privateWasCapitalPrivate folders to private.

##### Bug Fixes

## 2.0.3

##### Breaking

##### Enhancements
>>>>>>> d1630da8

##### Bug Fixes

## 2.0.2

##### Breaking

##### Enhancements
* Renamed the Private folders to privateWasCapitalPrivate.

##### Bug Fixes

## 2.0.1

##### Breaking
##### Enhancements
  * Removed unused files: podfile.lock

##### Bug Fixes

## 2.0.0

##### Breaking
* [FlexibleHeader] Removed `-[MDCFlexibleHeaderViewController addFlexibleHeaderViewToParentViewControllerView]`,
  `MDCFlexibleHeaderParentViewController`, and `+[MDCFlexibleHeaderViewController addToParent:]`. These methods
  were marked deprecated in 1.0.0. [Jeff Verkoeyen](https://github.com/jverkoey)

##### Enhancements
* Components
  * [Slider] default color updated to nicer blue.
  * [Ink] Replace rand() with arc4random() to avoid a static analyzer warning. [Ian Gordon](https://github.com/ianegordon)
  * [FlexibleHeader] Removed redundant APIs from MDCFlexibleHeaderContainerViewController. [Jeff Verkoeyen](https://github.com/jverkoey)
  * Rename Private directories to private. (Jeff Verkoeyen)

* Documentation
  * [Button] Readme copy edits
* [Conventions] Moved all docs assets into a `docs/assets` directory per component by
  convention. Issue [#130](https://github.com/google/material-components-ios/issues/130) filed by
  [peterfriese](https://github.com/peterfriese). Closed by [Jeff Verkoeyen](https://github.com/jverkoey)
* [CONTRIBUTING] Document our file system conventions in CONTRIBUTING.md. [Jeff Verkoeyen](https://github.com/jverkoey)
* [CONTRIBUTING] Document our pull request expectations in CONTRIBUTING.md. [Jeff Verkoeyen](https://github.com/jverkoey)
* [Switch] Removed internal docs that were pretending to be public docs. [Jeff Verkoeyen](https://github.com/jverkoey)

* Catalog
  * Use single asset for component icons. [Junius Gunaratne](https://github.com/jgunaratne)
  * Style catalog component screen and change to collection view. [Junius Gunaratne](https://github.com/jgunaratne)
  * Sorts titles alphabetically. Also fixes title typo in sliders. [Chris Cox](https://github.com/chriscox)
  * Catalog by convention grabs storyboard resources. [Randall Li](https://github.com/randallli)
  * Increasing our warnings coverage. [Jeff Verkoeyen](https://github.com/jverkoey)
  * Support duplicate hierarchy entries. [Randall Li](https://github.com/randallli)
  * Add support for Swift examples and unit tests [Jeff Verkoeyen](https://github.com/jverkoey)
  * Added Swift sample for buttons. [Peter Friese](https://github.com/peterfriese)
  * Refactored Button example to be compatibile with catalog by convention [Randall Li](https://github.com/randallli)
  * Refactored Slider example to be compatibile with catalog by convention [Randall Li](https://github.com/randallli)
  * Refactored ShadowLayer example to be compatible with catalog by convention
  [Randall Li](https://github.com/randallli)
  * Refactored Switch example to be compatible with catalog by convention
  [Randall Li](https://github.com/randallli)
  * Added Swift example for Typography. [Peter Friese](https://github.com/peterfriese)

* Demos
  * Shrine
    * Adding PageControl to demo app for scrolling through products. [Junius Gunaratne](https://github.com/jgunaratne)
    * Fix crash when trying to load images when network is down. [Junius Gunaratne](http://github.com/jgunaratne)
* Misc
  * [Jazzy] scripts/gendocs.sh now infers Jazzy arguments by convention. [Jeff Verkoeyen](https://github.com/jverkoey)
  * [gh-pages] Minor tiding of the preview script for gh-pages. [Jeff Verkoeyen](https://github.com/jverkoey)
   Enforced lint with `arc lint --everything`.
* Enable line length warnings in arc lint. [Jeff Verkoeyen](https://github.com/jverkoey)
* Added script to run pod install on all pods. [Randall Li](https://github.com/randallli)
* Fix build breakage in MDCCatalog.
* [FlexibleHeader] Removed redundant APIs from MDCFlexibleHeaderContainerViewController. [Jeff Verkoeyen](https://github.com/jverkoey)
* Increasing our warnings coverage. [Jeff Verkoeyen](https://github.com/jverkoey)


##### Bug Fixes

* [scripts/gendocs.sh] Ensure that doc assets show up in jazzy output. [peterfriese](https://github.com/peterfriese)
* [MDCSlider] Fixed to [issue](https://github.com/google/material-components-ios/issues/128) that
  was causing the slider to disappear when disabled. [Randall Li](https://github.com/randallli)
* Ensure that all private directory references are lower-cased. [Jeff Verkoeyen](https://github.com/jverkoey)
* [MDCSlider] fixed disabled state so it has the mask around the thumb.
  [Randall Li](https://github.com/randallli)
* MaterialComponentsUnitTests.podspec depends on MaterialComponents. [Jeff Verkoeyen](https://github.com/jverkoey)
* [PageControl] Add missing ss.resource_bundles to the podspec.
* [Various] Fixed floating-point conversion warnings with Xcode 6 release mode.
  [ajsecord](https://github.com/ajsecord)
* [Typography] Add CoreText dependency.


## 1.0.1

##### Enhancements

* [Switch] Removed internal docs that were pretending to be public docs. [Jeff Verkoeyen](https://github.com/jverkoey)

## 1.0.0

##### Breaking

* [MDCFlexibleHeaderView] Removed `shadowIntensity` property, use setShadowLayer:intensityDidChangeBlock: instead. [Jeff Verkoeyen](https://github.com/jverkoey)
* [MDCInkTouchControllerDelegate] Renamed `inkTouchControllerShouldProcessInkTouches:` to `inkTouchController:shouldProcessInkTouchesAtTouchLocation:`. [Chris Cox](https://github.com/chriscox)

##### Deprecations

* MDCFlexibleHeaderParentViewController, +[MDCFlexibleHeaderViewController addToParent], and
  -[MDCFlexibleHeaderViewController addFlexibleHeaderViewToParentViewControllerView]. These APIs
  are being deprecated in favor of the eventual equivalent AppBar convenience APIs. In the meantime
  the FlexibleHeader will need to be instantiated and configured like a typical UIViewController.

##### Enhancements

* [MDCFlexibleHeaderView] Added setShadowLayer:intensityDidChangeBlock:. [Jeff Verkoeyen](https://github.com/jverkoey)
* [MDCHeaderStackView] Added MDCHeaderStackView. [Jeff Verkoeyen](https://github.com/jverkoey)
* [MDCSlider] Changed default color. [Randall Li](https://github.com/randallli)
* [MDCSlider] Readme.md copy edits. [Randall Li](https://github.com/randallli)
* [MDCSwitch] Readme.md copy edits. [Randall Li](https://github.com/randallli)
* [MDCTypograpy:example] Refactored to be compatible with catalog by convention [Randall Li](https://github.com/randallli)
* [Shrine] First pass at a new Swift demo app, "Shrine". [Junius Gunaratne](https://github.com/jgunaratne)

##### Bug Fixes

* Fixed issue where MDCShadowLayer would ghost behind the MDCFlexibleHeaderView. [Jeff Verkoeyen](https://github.com/jverkoey)

## 0.2.1

##### Bug Fixes

* Bumped CocoaPod version numbers. [Adrian Secord](https://github.com/ajsecord)

## 0.2.0

##### Enhancements

* [MDCButton] Component added. [Randall Li](https://github.com/randallli), [Adrian Secord](https://github.com/ajsecord)
* [MDCSlider] Add support for interface builder to MDCSlider. [Ian Gordon](https://github.com/ianegordon)
* [MDCFlexibleHeader] Add contentView and custom shadow layers. [Junius Gunaratne](https://github.com/jgunaratne)
* [MDCSwitch] Autolayout demo app. [Ian Gordon](https://github.com/ianegordon)
* [MDCFlexibleHeader] Component added. [Jeff Verkoeyen](https://github.com/jverkoey)
* [Catalog] Add "catalog by convention" experiment. [Jeff Verkoeyen](https://github.com/jverkoey)
* [MDCSwitch] Switch from IBInspectable to UI_APPEARANCE_SELECTOR. [Ian Gordon](https://github.com/ianegordon)

##### Bug Fixes

* [CocoaPods] Remove private_header_files from podspec. [Jeff Verkoeyen](https://github.com/jverkoey)
* [Pesto] Fixes to Pesto example app. [Junius Gunaratne](https://github.com/jgunaratne)
* [MDCInk] Update background opacity timing to match web implementation of ink. [Junius Gunaratne](https://github.com/jgunaratne)
* [MDCInk] Darken default ink to 12% opacity. [Adrian Secord](https://github.com/ajsecord)
* [MDCInk] Make sure completion block is fired after ink animation completes [Junius Gunaratne](https://github.com/jgunaratne)

## x.x.x

This is a template. When cutting a new release, rename "master" to the release number and create a
new, empty "Master" section.

##### Breaking

##### Enhancements

##### Bug Fixes

* This is a template description
[person responsible](https://github.com/...)
[#xxx](github.com/google/material-components-ios/issues/xxx)<|MERGE_RESOLUTION|>--- conflicted
+++ resolved
@@ -3,14 +3,11 @@
 ##### Breaking
 
 ##### Enhancements
-<<<<<<< HEAD
 * [FlexibleHeader] Add tests for basic tracking scroll view contract.
 * Moved all example resources into a examples/resources/ directory by convention.
 * [FlexibleHeader] Add sizeThatFits contract tests.
 * Touching up the community.md doc.
 * Editing pass at community.md.
-=======
- * Renamed the privateWasCapitalPrivate folders to private.
 
 ##### Bug Fixes
 
@@ -19,7 +16,7 @@
 ##### Breaking
 
 ##### Enhancements
->>>>>>> d1630da8
+ * Renamed the privateWasCapitalPrivate folders to private.
 
 ##### Bug Fixes
 
